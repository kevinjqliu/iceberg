
                                 Apache License
                           Version 2.0, January 2004
                        http://www.apache.org/licenses/

   TERMS AND CONDITIONS FOR USE, REPRODUCTION, AND DISTRIBUTION

   1. Definitions.

      "License" shall mean the terms and conditions for use, reproduction,
      and distribution as defined by Sections 1 through 9 of this document.

      "Licensor" shall mean the copyright owner or entity authorized by
      the copyright owner that is granting the License.

      "Legal Entity" shall mean the union of the acting entity and all
      other entities that control, are controlled by, or are under common
      control with that entity. For the purposes of this definition,
      "control" means (i) the power, direct or indirect, to cause the
      direction or management of such entity, whether by contract or
      otherwise, or (ii) ownership of fifty percent (50%) or more of the
      outstanding shares, or (iii) beneficial ownership of such entity.

      "You" (or "Your") shall mean an individual or Legal Entity
      exercising permissions granted by this License.

      "Source" form shall mean the preferred form for making modifications,
      including but not limited to software source code, documentation
      source, and configuration files.

      "Object" form shall mean any form resulting from mechanical
      transformation or translation of a Source form, including but
      not limited to compiled object code, generated documentation,
      and conversions to other media types.

      "Work" shall mean the work of authorship, whether in Source or
      Object form, made available under the License, as indicated by a
      copyright notice that is included in or attached to the work
      (an example is provided in the Appendix below).

      "Derivative Works" shall mean any work, whether in Source or Object
      form, that is based on (or derived from) the Work and for which the
      editorial revisions, annotations, elaborations, or other modifications
      represent, as a whole, an original work of authorship. For the purposes
      of this License, Derivative Works shall not include works that remain
      separable from, or merely link (or bind by name) to the interfaces of,
      the Work and Derivative Works thereof.

      "Contribution" shall mean any work of authorship, including
      the original version of the Work and any modifications or additions
      to that Work or Derivative Works thereof, that is intentionally
      submitted to Licensor for inclusion in the Work by the copyright owner
      or by an individual or Legal Entity authorized to submit on behalf of
      the copyright owner. For the purposes of this definition, "submitted"
      means any form of electronic, verbal, or written communication sent
      to the Licensor or its representatives, including but not limited to
      communication on electronic mailing lists, source code control systems,
      and issue tracking systems that are managed by, or on behalf of, the
      Licensor for the purpose of discussing and improving the Work, but
      excluding communication that is conspicuously marked or otherwise
      designated in writing by the copyright owner as "Not a Contribution."

      "Contributor" shall mean Licensor and any individual or Legal Entity
      on behalf of whom a Contribution has been received by Licensor and
      subsequently incorporated within the Work.

   2. Grant of Copyright License. Subject to the terms and conditions of
      this License, each Contributor hereby grants to You a perpetual,
      worldwide, non-exclusive, no-charge, royalty-free, irrevocable
      copyright license to reproduce, prepare Derivative Works of,
      publicly display, publicly perform, sublicense, and distribute the
      Work and such Derivative Works in Source or Object form.

   3. Grant of Patent License. Subject to the terms and conditions of
      this License, each Contributor hereby grants to You a perpetual,
      worldwide, non-exclusive, no-charge, royalty-free, irrevocable
      (except as stated in this section) patent license to make, have made,
      use, offer to sell, sell, import, and otherwise transfer the Work,
      where such license applies only to those patent claims licensable
      by such Contributor that are necessarily infringed by their
      Contribution(s) alone or by combination of their Contribution(s)
      with the Work to which such Contribution(s) was submitted. If You
      institute patent litigation against any entity (including a
      cross-claim or counterclaim in a lawsuit) alleging that the Work
      or a Contribution incorporated within the Work constitutes direct
      or contributory patent infringement, then any patent licenses
      granted to You under this License for that Work shall terminate
      as of the date such litigation is filed.

   4. Redistribution. You may reproduce and distribute copies of the
      Work or Derivative Works thereof in any medium, with or without
      modifications, and in Source or Object form, provided that You
      meet the following conditions:

      (a) You must give any other recipients of the Work or
          Derivative Works a copy of this License; and

      (b) You must cause any modified files to carry prominent notices
          stating that You changed the files; and

      (c) You must retain, in the Source form of any Derivative Works
          that You distribute, all copyright, patent, trademark, and
          attribution notices from the Source form of the Work,
          excluding those notices that do not pertain to any part of
          the Derivative Works; and

      (d) If the Work includes a "NOTICE" text file as part of its
          distribution, then any Derivative Works that You distribute must
          include a readable copy of the attribution notices contained
          within such NOTICE file, excluding those notices that do not
          pertain to any part of the Derivative Works, in at least one
          of the following places: within a NOTICE text file distributed
          as part of the Derivative Works; within the Source form or
          documentation, if provided along with the Derivative Works; or,
          within a display generated by the Derivative Works, if and
          wherever such third-party notices normally appear. The contents
          of the NOTICE file are for informational purposes only and
          do not modify the License. You may add Your own attribution
          notices within Derivative Works that You distribute, alongside
          or as an addendum to the NOTICE text from the Work, provided
          that such additional attribution notices cannot be construed
          as modifying the License.

      You may add Your own copyright statement to Your modifications and
      may provide additional or different license terms and conditions
      for use, reproduction, or distribution of Your modifications, or
      for any such Derivative Works as a whole, provided Your use,
      reproduction, and distribution of the Work otherwise complies with
      the conditions stated in this License.

   5. Submission of Contributions. Unless You explicitly state otherwise,
      any Contribution intentionally submitted for inclusion in the Work
      by You to the Licensor shall be under the terms and conditions of
      this License, without any additional terms or conditions.
      Notwithstanding the above, nothing herein shall supersede or modify
      the terms of any separate license agreement you may have executed
      with Licensor regarding such Contributions.

   6. Trademarks. This License does not grant permission to use the trade
      names, trademarks, service marks, or product names of the Licensor,
      except as required for reasonable and customary use in describing the
      origin of the Work and reproducing the content of the NOTICE file.

   7. Disclaimer of Warranty. Unless required by applicable law or
      agreed to in writing, Licensor provides the Work (and each
      Contributor provides its Contributions) on an "AS IS" BASIS,
      WITHOUT WARRANTIES OR CONDITIONS OF ANY KIND, either express or
      implied, including, without limitation, any warranties or conditions
      of TITLE, NON-INFRINGEMENT, MERCHANTABILITY, or FITNESS FOR A
      PARTICULAR PURPOSE. You are solely responsible for determining the
      appropriateness of using or redistributing the Work and assume any
      risks associated with Your exercise of permissions under this License.

   8. Limitation of Liability. In no event and under no legal theory,
      whether in tort (including negligence), contract, or otherwise,
      unless required by applicable law (such as deliberate and grossly
      negligent acts) or agreed to in writing, shall any Contributor be
      liable to You for damages, including any direct, indirect, special,
      incidental, or consequential damages of any character arising as a
      result of this License or out of the use or inability to use the
      Work (including but not limited to damages for loss of goodwill,
      work stoppage, computer failure or malfunction, or any and all
      other commercial damages or losses), even if such Contributor
      has been advised of the possibility of such damages.

   9. Accepting Warranty or Additional Liability. While redistributing
      the Work or Derivative Works thereof, You may choose to offer,
      and charge a fee for, acceptance of support, warranty, indemnity,
      or other liability obligations and/or rights consistent with this
      License. However, in accepting such obligations, You may act only
      on Your own behalf and on Your sole responsibility, not on behalf
      of any other Contributor, and only if You agree to indemnify,
      defend, and hold each Contributor harmless for any liability
      incurred by, or claims asserted against, such Contributor by reason
      of your accepting any such warranty or additional liability.

   END OF TERMS AND CONDITIONS

   APPENDIX: How to apply the Apache License to your work.

      To apply the Apache License to your work, attach the following
      boilerplate notice, with the fields enclosed by brackets "[]"
      replaced with your own identifying information. (Don't include
      the brackets!)  The text should be enclosed in the appropriate
      comment syntax for the file format. We also recommend that a
      file or class name and description of purpose be included on the
      same "printed page" as the copyright notice for easier
      identification within third-party archives.

   Copyright [yyyy] [name of copyright owner]

   Licensed under the Apache License, Version 2.0 (the "License");
   you may not use this file except in compliance with the License.
   You may obtain a copy of the License at

       http://www.apache.org/licenses/LICENSE-2.0

   Unless required by applicable law or agreed to in writing, software
   distributed under the License is distributed on an "AS IS" BASIS,
   WITHOUT WARRANTIES OR CONDITIONS OF ANY KIND, either express or implied.
   See the License for the specific language governing permissions and
   limitations under the License.


--------------------------------------------------------------------------------

<<<<<<< HEAD
Group: com.fasterxml.jackson.core  Name: jackson-core  Version: 2.18.2
Project URL (from manifest): https://github.com/FasterXML/jackson-core
Project URL (from POM): https://github.com/FasterXML/jackson-core
License (from POM): Apache License, Version 2.0 - http://www.apache.org/licenses/LICENSE-2.0.txt
License (from POM): The Apache Software License, Version 2.0 - https://www.apache.org/licenses/LICENSE-2.0.txt

--------------------------------------------------------------------------------

Group: com.google.android  Name: annotations  Version: 4.1.1.4
Project URL (from POM): http://source.android.com/
License (from POM): Apache 2.0 - http://www.apache.org/licenses/LICENSE-2.0

--------------------------------------------------------------------------------

Group: com.google.api  Name: api-common  Version: 2.42.1
License (from POM): Apache-2.0 - https://www.apache.org/licenses/LICENSE-2.0.txt
License (from POM): BSD-3-Clause - https://github.com/googleapis/api-common-java/blob/main/LICENSE

--------------------------------------------------------------------------------

Group: com.google.api  Name: gax  Version: 2.59.1
License (from POM): Apache-2.0 - https://www.apache.org/licenses/LICENSE-2.0.txt
License (from POM): BSD-3-Clause - https://github.com/googleapis/gax-java/blob/master/LICENSE

--------------------------------------------------------------------------------

Group: com.google.api  Name: gax-grpc  Version: 2.59.1
License (from POM): Apache-2.0 - https://www.apache.org/licenses/LICENSE-2.0.txt
License (from POM): BSD-3-Clause - https://github.com/googleapis/gax-java/blob/master/LICENSE

--------------------------------------------------------------------------------

Group: com.google.api  Name: gax-httpjson  Version: 2.59.1
License (from POM): Apache-2.0 - https://www.apache.org/licenses/LICENSE-2.0.txt
License (from POM): BSD-3-Clause - https://github.com/googleapis/gax-java/blob/master/LICENSE

--------------------------------------------------------------------------------

Group: com.google.api-client  Name: google-api-client  Version: 2.7.1
Project URL (from manifest): https://developers.google.com/api-client-library/java/
License (from POM): The Apache Software License, Version 2.0 - http://www.apache.org/licenses/LICENSE-2.0.txt

--------------------------------------------------------------------------------

Group: com.google.api.grpc  Name: gapic-google-cloud-storage-v2  Version: 2.47.0
License (from POM): Apache-2.0 - https://www.apache.org/licenses/LICENSE-2.0.txt

--------------------------------------------------------------------------------

Group: com.google.api.grpc  Name: grpc-google-cloud-storage-v2  Version: 2.47.0
License (from POM): Apache-2.0 - https://www.apache.org/licenses/LICENSE-2.0.txt

--------------------------------------------------------------------------------

Group: com.google.api.grpc  Name: proto-google-cloud-monitoring-v3  Version: 3.57.0
Project URL (from POM): https://github.com/googleapis/google-cloud-java
License (from POM): Apache-2.0 - https://www.apache.org/licenses/LICENSE-2.0.txt

--------------------------------------------------------------------------------

Group: com.google.api.grpc  Name: proto-google-cloud-storage-v2  Version: 2.47.0
License (from POM): Apache-2.0 - https://www.apache.org/licenses/LICENSE-2.0.txt

--------------------------------------------------------------------------------

Group: com.google.api.grpc  Name: proto-google-common-protos  Version: 2.50.1
Project URL (from POM): https://github.com/googleapis/sdk-platform-java
License (from POM): Apache-2.0 - https://www.apache.org/licenses/LICENSE-2.0.txt

--------------------------------------------------------------------------------

Group: com.google.api.grpc  Name: proto-google-iam-v1  Version: 1.45.1
Project URL (from POM): https://github.com/googleapis/sdk-platform-java
License (from POM): Apache-2.0 - https://www.apache.org/licenses/LICENSE-2.0.txt

--------------------------------------------------------------------------------

Group: com.google.apis  Name: google-api-services-storage  Version: v1-rev20241206-2.0.0
License (from POM): The Apache Software License, Version 2.0 - http://www.apache.org/licenses/LICENSE-2.0.txt

--------------------------------------------------------------------------------

Group: com.google.auth  Name: google-auth-library-credentials  Version: 1.30.1
License (from POM): Apache-2.0 - https://www.apache.org/licenses/LICENSE-2.0.txt
License (from POM): BSD New license - http://opensource.org/licenses/BSD-3-Clause

--------------------------------------------------------------------------------

Group: com.google.auth  Name: google-auth-library-oauth2-http  Version: 1.30.1
License (from POM): Apache-2.0 - https://www.apache.org/licenses/LICENSE-2.0.txt
License (from POM): BSD New license - http://opensource.org/licenses/BSD-3-Clause

--------------------------------------------------------------------------------

Group: com.google.auto.value  Name: auto-value-annotations  Version: 1.11.0
Project URL (from POM): https://github.com/google/auto/tree/main/value
License (from POM): Apache 2.0 - http://www.apache.org/licenses/LICENSE-2.0.txt

--------------------------------------------------------------------------------

Group: com.google.cloud  Name: google-cloud-core  Version: 2.49.1
License (from POM): Apache-2.0 - https://www.apache.org/licenses/LICENSE-2.0.txt

--------------------------------------------------------------------------------

Group: com.google.cloud  Name: google-cloud-core-grpc  Version: 2.49.1
License (from POM): Apache-2.0 - https://www.apache.org/licenses/LICENSE-2.0.txt

--------------------------------------------------------------------------------

Group: com.google.cloud  Name: google-cloud-core-http  Version: 2.49.1
License (from POM): Apache-2.0 - https://www.apache.org/licenses/LICENSE-2.0.txt

--------------------------------------------------------------------------------

Group: com.google.cloud  Name: google-cloud-monitoring  Version: 3.57.0
Project URL (from POM): https://github.com/googleapis/google-cloud-java
License (from POM): Apache-2.0 - https://www.apache.org/licenses/LICENSE-2.0.txt

--------------------------------------------------------------------------------

Group: com.google.cloud  Name: google-cloud-storage  Version: 2.47.0
Project URL (from POM): https://github.com/googleapis/java-storage
License (from POM): Apache-2.0 - https://www.apache.org/licenses/LICENSE-2.0.txt

--------------------------------------------------------------------------------

Group: com.google.cloud.opentelemetry  Name: detector-resources-support  Version: 0.33.0
Project URL (from POM): https://github.com/GoogleCloudPlatform/opentelemetry-operations-java
License (from POM): The Apache License, Version 2.0 - http://www.apache.org/licenses/LICENSE-2.0.txt

--------------------------------------------------------------------------------

Group: com.google.cloud.opentelemetry  Name: exporter-metrics  Version: 0.33.0
Project URL (from POM): https://github.com/GoogleCloudPlatform/opentelemetry-operations-java
License (from POM): The Apache License, Version 2.0 - http://www.apache.org/licenses/LICENSE-2.0.txt

--------------------------------------------------------------------------------

Group: com.google.cloud.opentelemetry  Name: shared-resourcemapping  Version: 0.33.0
Project URL (from POM): https://github.com/GoogleCloudPlatform/opentelemetry-operations-java
License (from POM): The Apache License, Version 2.0 - http://www.apache.org/licenses/LICENSE-2.0.txt
=======
This binary artifact contains:

--------------------------------------------------------------------------------

Group: com.fasterxml.jackson.core  Name: jackson-core  Version: 2.18.2
Project URL: https://github.com/FasterXML/jackson-core
License: Apache License, Version 2.0 - http://www.apache.org/licenses/LICENSE-2.0.txt

--------------------------------------------------------------------------------

Group: com.fasterxml.jackson.core  Name: jackson-annotations  Version: 2.18.2
Project URL: https://github.com/FasterXML/jackson
License: The Apache Software License, Version 2.0 - https://www.apache.org/licenses/LICENSE-2.0.txt

--------------------------------------------------------------------------------

Group: com.fasterxml.jackson.core  Name: jackson-databind  Version: 2.18.2
Project URL: https://github.com/FasterXML/jackson
License: Apache License, Version 2.0 - http://www.apache.org/licenses/LICENSE-2.0.txt

--------------------------------------------------------------------------------

Group: com.fasterxml.jackson.datatype  Name: jackson-datatype-jsr310  Version: 2.18.2
Project URL: https://github.com/FasterXML/jackson-modules-java8/jackson-datatype-jsr310 
License: Apache License, Version 2.0 - http://www.apache.org/licenses/LICENSE-2.0.txt

--------------------------------------------------------------------------------

Group: com.google.android  Name: annotations  Version: 4.1.1.4
Project URL: http://source.android.com/
License: Apache 2.0 - http://www.apache.org/licenses/LICENSE-2.0

--------------------------------------------------------------------------------

Group: com.google.api  Name: api-common  Version: 2.52.0
License: BSD-3-Clause
Copyright 2016, Google Inc.
Redistribution and use in source and binary forms, with or without
modification, are permitted provided that the following conditions are
met:

   * Redistributions of source code must retain the above copyright
notice, this list of conditions and the following disclaimer.
   * Redistributions in binary form must reproduce the above
copyright notice, this list of conditions and the following disclaimer
in the documentation and/or other materials provided with the
distribution.
   * Neither the name of Google Inc. nor the names of its
contributors may be used to endorse or promote products derived from
this software without specific prior written permission.

THIS SOFTWARE IS PROVIDED BY THE COPYRIGHT HOLDERS AND CONTRIBUTORS
"AS IS" AND ANY EXPRESS OR IMPLIED WARRANTIES, INCLUDING, BUT NOT
LIMITED TO, THE IMPLIED WARRANTIES OF MERCHANTABILITY AND FITNESS FOR
A PARTICULAR PURPOSE ARE DISCLAIMED. IN NO EVENT SHALL THE COPYRIGHT
OWNER OR CONTRIBUTORS BE LIABLE FOR ANY DIRECT, INDIRECT, INCIDENTAL,
SPECIAL, EXEMPLARY, OR CONSEQUENTIAL DAMAGES (INCLUDING, BUT NOT
LIMITED TO, PROCUREMENT OF SUBSTITUTE GOODS OR SERVICES; LOSS OF USE,
DATA, OR PROFITS; OR BUSINESS INTERRUPTION) HOWEVER CAUSED AND ON ANY
THEORY OF LIABILITY, WHETHER IN CONTRACT, STRICT LIABILITY, OR TORT
(INCLUDING NEGLIGENCE OR OTHERWISE) ARISING IN ANY WAY OUT OF THE USE
OF THIS SOFTWARE, EVEN IF ADVISED OF THE POSSIBILITY OF SUCH DAMAGE.

--------------------------------------------------------------------------------

Group: com.google.api  Name: gax  Version: 2.69.0
Project URL: https://github.com/googleapis/gax-java
License: BSD-3-Clause
Copyright 2016, Google Inc. All rights reserved.

Redistribution and use in source and binary forms, with or without
modification, are permitted provided that the following conditions are
met:

    * Redistributions of source code must retain the above copyright
notice, this list of conditions and the following disclaimer.
    * Redistributions in binary form must reproduce the above
copyright notice, this list of conditions and the following disclaimer
in the documentation and/or other materials provided with the
distribution.
    * Neither the name of Google Inc. nor the names of its
contributors may be used to endorse or promote products derived from
this software without specific prior written permission.

THIS SOFTWARE IS PROVIDED BY THE COPYRIGHT HOLDERS AND CONTRIBUTORS
"AS IS" AND ANY EXPRESS OR IMPLIED WARRANTIES, INCLUDING, BUT NOT
LIMITED TO, THE IMPLIED WARRANTIES OF MERCHANTABILITY AND FITNESS FOR
A PARTICULAR PURPOSE ARE DISCLAIMED. IN NO EVENT SHALL THE COPYRIGHT
OWNER OR CONTRIBUTORS BE LIABLE FOR ANY DIRECT, INDIRECT, INCIDENTAL,
SPECIAL, EXEMPLARY, OR CONSEQUENTIAL DAMAGES (INCLUDING, BUT NOT
LIMITED TO, PROCUREMENT OF SUBSTITUTE GOODS OR SERVICES; LOSS OF USE,
DATA, OR PROFITS; OR BUSINESS INTERRUPTION) HOWEVER CAUSED AND ON ANY
THEORY OF LIABILITY, WHETHER IN CONTRACT, STRICT LIABILITY, OR TORT
(INCLUDING NEGLIGENCE OR OTHERWISE) ARISING IN ANY WAY OUT OF THE USE
OF THIS SOFTWARE, EVEN IF ADVISED OF THE POSSIBILITY OF SUCH DAMAGE.

--------------------------------------------------------------------------------

Group: com.google.api  Name: gax-grpc  Version: 2.69.0
Project URL: https://github.com/googleapis/gax-java
License: BSD-3-Clause
Copyright 2016, Google Inc. All rights reserved.

Redistribution and use in source and binary forms, with or without
modification, are permitted provided that the following conditions are
met:

    * Redistributions of source code must retain the above copyright
notice, this list of conditions and the following disclaimer.
    * Redistributions in binary form must reproduce the above
copyright notice, this list of conditions and the following disclaimer
in the documentation and/or other materials provided with the
distribution.
    * Neither the name of Google Inc. nor the names of its
contributors may be used to endorse or promote products derived from
this software without specific prior written permission.

THIS SOFTWARE IS PROVIDED BY THE COPYRIGHT HOLDERS AND CONTRIBUTORS
"AS IS" AND ANY EXPRESS OR IMPLIED WARRANTIES, INCLUDING, BUT NOT
LIMITED TO, THE IMPLIED WARRANTIES OF MERCHANTABILITY AND FITNESS FOR
A PARTICULAR PURPOSE ARE DISCLAIMED. IN NO EVENT SHALL THE COPYRIGHT
OWNER OR CONTRIBUTORS BE LIABLE FOR ANY DIRECT, INDIRECT, INCIDENTAL,
SPECIAL, EXEMPLARY, OR CONSEQUENTIAL DAMAGES (INCLUDING, BUT NOT
LIMITED TO, PROCUREMENT OF SUBSTITUTE GOODS OR SERVICES; LOSS OF USE,
DATA, OR PROFITS; OR BUSINESS INTERRUPTION) HOWEVER CAUSED AND ON ANY
THEORY OF LIABILITY, WHETHER IN CONTRACT, STRICT LIABILITY, OR TORT
(INCLUDING NEGLIGENCE OR OTHERWISE) ARISING IN ANY WAY OUT OF THE USE
OF THIS SOFTWARE, EVEN IF ADVISED OF THE POSSIBILITY OF SUCH DAMAGE.

--------------------------------------------------------------------------------

Group: com.google.api  Name: gax-httpjson  Version: 2.69.0
Project URL: https://github.com/googleapis/gax-java
License: BSD-3-Clause
Copyright 2016, Google Inc. All rights reserved.

Redistribution and use in source and binary forms, with or without
modification, are permitted provided that the following conditions are
met:

    * Redistributions of source code must retain the above copyright
notice, this list of conditions and the following disclaimer.
    * Redistributions in binary form must reproduce the above
copyright notice, this list of conditions and the following disclaimer
in the documentation and/or other materials provided with the
distribution.
    * Neither the name of Google Inc. nor the names of its
contributors may be used to endorse or promote products derived from
this software without specific prior written permission.

THIS SOFTWARE IS PROVIDED BY THE COPYRIGHT HOLDERS AND CONTRIBUTORS
"AS IS" AND ANY EXPRESS OR IMPLIED WARRANTIES, INCLUDING, BUT NOT
LIMITED TO, THE IMPLIED WARRANTIES OF MERCHANTABILITY AND FITNESS FOR
A PARTICULAR PURPOSE ARE DISCLAIMED. IN NO EVENT SHALL THE COPYRIGHT
OWNER OR CONTRIBUTORS BE LIABLE FOR ANY DIRECT, INDIRECT, INCIDENTAL,
SPECIAL, EXEMPLARY, OR CONSEQUENTIAL DAMAGES (INCLUDING, BUT NOT
LIMITED TO, PROCUREMENT OF SUBSTITUTE GOODS OR SERVICES; LOSS OF USE,
DATA, OR PROFITS; OR BUSINESS INTERRUPTION) HOWEVER CAUSED AND ON ANY
THEORY OF LIABILITY, WHETHER IN CONTRACT, STRICT LIABILITY, OR TORT
(INCLUDING NEGLIGENCE OR OTHERWISE) ARISING IN ANY WAY OUT OF THE USE
OF THIS SOFTWARE, EVEN IF ADVISED OF THE POSSIBILITY OF SUCH DAMAGE.

--------------------------------------------------------------------------------

Group: com.google.api-client  Name: google-api-client  Version: 2.7.2
Project URL: https://developers.google.com/api-client-library/java/
License: The Apache Software License, Version 2.0 - http://www.apache.org/licenses/LICENSE-2.0.txt

--------------------------------------------------------------------------------

Group: com.google.api.grpc  Name: gapic-google-cloud-storage-v2  Version: 2.55.0
License: Apache-2.0 - https://www.apache.org/licenses/LICENSE-2.0.txt

--------------------------------------------------------------------------------

Group: com.google.api.grpc  Name: grpc-google-cloud-storage-v2  Version: 2.55.0
License: Apache-2.0 - https://www.apache.org/licenses/LICENSE-2.0.txt

--------------------------------------------------------------------------------

Group: com.google.api.grpc  Name: proto-google-cloud-storage-v2  Version: 2.55.0
License: Apache-2.0 - https://www.apache.org/licenses/LICENSE-2.0.txt

--------------------------------------------------------------------------------

Group: com.google.api.grpc  Name: proto-google-common-protos  Version: 2.60.0
Project URL: https://github.com/googleapis/sdk-platform-java
License: Apache-2.0 - https://www.apache.org/licenses/LICENSE-2.0.txt

--------------------------------------------------------------------------------

Group: com.google.api.grpc  Name: proto-google-iam-v1  Version: 1.55.0
Project URL: https://github.com/googleapis/sdk-platform-java
License: Apache-2.0 - https://www.apache.org/licenses/LICENSE-2.0.txt

--------------------------------------------------------------------------------

Group: com.google.api.grpc  Name: grpc-google-cloud-bigquerystorage-v1  Version: 3.16.2
Project URL: https://github.com/googleapis/java-bigquerystorage/
License: Apache-2.0 - https://www.apache.org/licenses/LICENSE-2.0.txt

--------------------------------------------------------------------------------

Group: com.google.api.grpc  Name: grpc-google-cloud-bigquerystorage-v1beta1  Version: 0.188.2
Project URL: https://github.com/googleapis/java-bigquerystorage/
License: Apache-2.0 - https://www.apache.org/licenses/LICENSE-2.0.txt

--------------------------------------------------------------------------------

Group: com.google.api.grpc  Name: grpc-google-cloud-bigquerystorage-v1beta2  Version: 0.188.2
Project URL: https://github.com/googleapis/java-bigquerystorage/
License: Apache-2.0 - https://www.apache.org/licenses/LICENSE-2.0.txt

--------------------------------------------------------------------------------

Group: com.google.api.grpc  Name: proto-google-cloud-bigquerystorage-v1  Version: 3.16.2
Project URL: https://github.com/googleapis/java-bigquerystorage/
License: Apache-2.0 - https://www.apache.org/licenses/LICENSE-2.0.txt

--------------------------------------------------------------------------------

Group: com.google.api.grpc  Name: proto-google-cloud-bigquerystorage-v1alpha  Version: 3.16.2
Project URL: https://github.com/googleapis/java-bigquerystorage/
License: Apache-2.0 - https://www.apache.org/licenses/LICENSE-2.0.txt

--------------------------------------------------------------------------------

Group: com.google.api.grpc  Name: proto-google-cloud-bigquerystorage-v1beta  Version: 3.16.2
Project URL: https://github.com/googleapis/java-bigquerystorage/
License: Apache-2.0 - https://www.apache.org/licenses/LICENSE-2.0.txt

--------------------------------------------------------------------------------

Group: com.google.api.grpc  Name: proto-google-cloud-bigquerystorage-v1beta1  Version: 0.188.2
Project URL: https://github.com/googleapis/java-bigquerystorage/
License: Apache-2.0 - https://www.apache.org/licenses/LICENSE-2.0.txt

--------------------------------------------------------------------------------

Group: com.google.api.grpc  Name: proto-google-cloud-bigquerystorage-v1beta2  Version: 0.188.2
Project URL: https://github.com/googleapis/java-bigquerystorage/
License: Apache-2.0 - https://www.apache.org/licenses/LICENSE-2.0.txt

--------------------------------------------------------------------------------

Group: com.google.api.grpc  Name: proto-google-cloud-monitoring-v3  Version: 3.73.0
Project URL: https://github.com/googleapis/google-cloud-java
License: Apache-2.0 - https://www.apache.org/licenses/LICENSE-2.0.txt

--------------------------------------------------------------------------------

Group: com.google.api.grpc  Name: proto-google-cloud-storage-v2  Version: 2.55.0
License: Apache-2.0 - https://www.apache.org/licenses/LICENSE-2.0.txt 

--------------------------------------------------------------------------------

Group: com.google.apis  Name: google-api-services-storage  Version: v1-rev20250718-2.0.0
License: The Apache Software License, Version 2.0 - http://www.apache.org/licenses/LICENSE-2.0.txt

--------------------------------------------------------------------------------

Group: com.google.apis  Name: google-api-services-bigquery  Version: v2-rev20250706-2.0.0
License: The Apache Software License, Version 2.0 - http://www.apache.org/licenses/LICENSE-2.0.txt

--------------------------------------------------------------------------------

Group: com.google.auth  Name: google-auth-library-credentials  Version: 1.37.1
License: BSD New license
Copyright 2014, Google Inc. All rights reserved.

Redistribution and use in source and binary forms, with or without
modification, are permitted provided that the following conditions are
met:

   * Redistributions of source code must retain the above copyright
notice, this list of conditions and the following disclaimer.
   * Redistributions in binary form must reproduce the above
copyright notice, this list of conditions and the following disclaimer
in the documentation and/or other materials provided with the
distribution.

   * Neither the name of Google Inc. nor the names of its
contributors may be used to endorse or promote products derived from
this software without specific prior written permission.

THIS SOFTWARE IS PROVIDED BY THE COPYRIGHT HOLDERS AND CONTRIBUTORS
"AS IS" AND ANY EXPRESS OR IMPLIED WARRANTIES, INCLUDING, BUT NOT
LIMITED TO, THE IMPLIED WARRANTIES OF MERCHANTABILITY AND FITNESS FOR
A PARTICULAR PURPOSE ARE DISCLAIMED. IN NO EVENT SHALL THE COPYRIGHT
OWNER OR CONTRIBUTORS BE LIABLE FOR ANY DIRECT, INDIRECT, INCIDENTAL,
SPECIAL, EXEMPLARY, OR CONSEQUENTIAL DAMAGES (INCLUDING, BUT NOT
LIMITED TO, PROCUREMENT OF SUBSTITUTE GOODS OR SERVICES; LOSS OF USE,
DATA, OR PROFITS; OR BUSINESS INTERRUPTION) HOWEVER CAUSED AND ON ANY
THEORY OF LIABILITY, WHETHER IN CONTRACT, STRICT LIABILITY, OR TORT
(INCLUDING NEGLIGENCE OR OTHERWISE) ARISING IN ANY WAY OUT OF THE USE
OF THIS SOFTWARE, EVEN IF ADVISED OF THE POSSIBILITY OF SUCH DAMAGE.

--------------------------------------------------------------------------------

Group: com.google.auth  Name: google-auth-library-oauth2-http  Version: 1.37.1
License: BSD New license
Copyright 2014, Google Inc. All rights reserved.

Redistribution and use in source and binary forms, with or without
modification, are permitted provided that the following conditions are
met:

   * Redistributions of source code must retain the above copyright
notice, this list of conditions and the following disclaimer.
   * Redistributions in binary form must reproduce the above
copyright notice, this list of conditions and the following disclaimer
in the documentation and/or other materials provided with the
distribution.

   * Neither the name of Google Inc. nor the names of its
contributors may be used to endorse or promote products derived from
this software without specific prior written permission.

THIS SOFTWARE IS PROVIDED BY THE COPYRIGHT HOLDERS AND CONTRIBUTORS
"AS IS" AND ANY EXPRESS OR IMPLIED WARRANTIES, INCLUDING, BUT NOT
LIMITED TO, THE IMPLIED WARRANTIES OF MERCHANTABILITY AND FITNESS FOR
A PARTICULAR PURPOSE ARE DISCLAIMED. IN NO EVENT SHALL THE COPYRIGHT
OWNER OR CONTRIBUTORS BE LIABLE FOR ANY DIRECT, INDIRECT, INCIDENTAL,
SPECIAL, EXEMPLARY, OR CONSEQUENTIAL DAMAGES (INCLUDING, BUT NOT
LIMITED TO, PROCUREMENT OF SUBSTITUTE GOODS OR SERVICES; LOSS OF USE,
DATA, OR PROFITS; OR BUSINESS INTERRUPTION) HOWEVER CAUSED AND ON ANY
THEORY OF LIABILITY, WHETHER IN CONTRACT, STRICT LIABILITY, OR TORT
(INCLUDING NEGLIGENCE OR OTHERWISE) ARISING IN ANY WAY OUT OF THE USE
OF THIS SOFTWARE, EVEN IF ADVISED OF THE POSSIBILITY OF SUCH DAMAGE.

--------------------------------------------------------------------------------

Group: com.google.auto.value  Name: auto-value-annotations  Version: 1.11.0
Project URL: https://github.com/google/auto/tree/master/value
License: Apache 2.0 - http://www.apache.org/licenses/LICENSE-2.0.txt

--------------------------------------------------------------------------------

Group: com.google.auto.value  Name: auto-value  Version: 1.11.0
Project URL: https://github.com/google/auto/tree/main/value
License: Apache 2.0 - http://www.apache.org/licenses/LICENSE-2.0.txt

--------------------------------------------------------------------------------

Group: com.google.escapevelocity Name: escapevelocity Version: 0.9
Project URL: https://github.com/google/escapevelocity
License: Apache 2.0 - http://www.apache.org/licenses/LICENSE-2.0.txt

--------------------------------------------------------------------------------

Group: com.squareup Name: javapoet Version: 1.13.0
Project URL: https://github.com/square/javapoet
License: Apache 2.0 - http://www.apache.org/licenses/LICENSE-2.0.txt

--------------------------------------------------------------------------------

Group: org.ow2.asm Name: asm Version: 9.2
Project URL: https://asm.ow2.io/
License: BSD-3-Clause

Copyright (c) 2000-2011 INRIA, France Telecom
All rights reserved.

Redistribution and use in source and binary forms, with or without
modification, are permitted provided that the following conditions
are met:

Redistributions of source code must retain the above copyright
notice, this list of conditions and the following disclaimer.

Redistributions in binary form must reproduce the above copyright
notice, this list of conditions and the following disclaimer in the
documentation and/or other materials provided with the distribution.

Neither the name of the copyright holders nor the names of its
contributors may be used to endorse or promote products derived from
this software without specific prior written permission.

THIS SOFTWARE IS PROVIDED BY THE COPYRIGHT HOLDERS AND CONTRIBUTORS "AS IS"
AND ANY EXPRESS OR IMPLIED WARRANTIES, INCLUDING, BUT NOT LIMITED TO, THE
IMPLIED WARRANTIES OF MERCHANTABILITY AND FITNESS FOR A PARTICULAR PURPOSE
ARE DISCLAIMED. IN NO EVENT SHALL THE COPYRIGHT OWNER OR CONTRIBUTORS BE
LIABLE FOR ANY DIRECT, INDIRECT, INCIDENTAL, SPECIAL, EXEMPLARY, OR
CONSEQUENTIAL DAMAGES (INCLUDING, BUT NOT LIMITED TO, PROCUREMENT OF
SUBSTITUTE GOODS OR SERVICES; LOSS OF USE, DATA, OR PROFITS; OR BUSINESS
INTERRUPTION) HOWEVER CAUSED AND ON ANY THEORY OF LIABILITY, WHETHER IN
CONTRACT, STRICT LIABILITY, OR TORT (INCLUDING NEGLIGENCE OR OTHERWISE)
ARISING IN ANY WAY OUT OF THE USE OF THIS SOFTWARE, EVEN IF ADVISED OF
THE POSSIBILITY OF SUCH DAMAGE.

--------------------------------------------------------------------------------

Group: com.google.cloud  Name: google-cloud-core  Version: 2.59.0
Project URL: https://github.com/googleapis/java-core
License: Apache-2.0 - https://www.apache.org/licenses/LICENSE-2.0.txt

--------------------------------------------------------------------------------

Group: com.google.cloud  Name: google-cloud-core-grpc  Version: 2.59.0
Project URL: https://github.com/googleapis/java-core
License: Apache-2.0 - https://www.apache.org/licenses/LICENSE-2.0.txt

--------------------------------------------------------------------------------

Group: com.google.cloud  Name: google-cloud-core-http  Version: 2.59.0
Project URL: https://github.com/googleapis/java-core
License: Apache-2.0 - https://www.apache.org/licenses/LICENSE-2.0.txt

--------------------------------------------------------------------------------

Group: com.google.cloud  Name: google-cloud-storage  Version: 2.55.0
Project URL: https://github.com/googleapis/java-storage
License: Apache-2.0 - https://www.apache.org/licenses/LICENSE-2.0.txt
>>>>>>> 42719ef4

--------------------------------------------------------------------------------

Group: com.google.cloud  Name: google-cloud-bigquery  Version: 2.54.1
Project URL: https://github.com/googleapis/java-bigquery
License: Apache-2.0 - https://www.apache.org/licenses/LICENSE-2.0.txt

--------------------------------------------------------------------------------

Group: com.google.cloud  Name: google-cloud-bigquerystorage  Version: 3.16.2
Project URL: https://github.com/googleapis/java-bigquerystorage
License: Apache-2.0 - https://www.apache.org/licenses/LICENSE-2.0.txt

--------------------------------------------------------------------------------

Group: com.google.cloud  Name: google-cloud-monitoring  Version: 3.73.0
Project URL: https://github.com/googleapis/google-cloud-java
License: Apache-2.0 - https://www.apache.org/licenses/LICENSE-2.0.txt

--------------------------------------------------------------------------------

Group: com.google.cloud.opentelemetry  Name: detector-resources-support  Version: 0.33.0
Project URL: https://github.com/GoogleCloudPlatform/opentelemetry-operations-java
License: The Apache License, Version 2.0 - http://www.apache.org/licenses/LICENSE-2.0.txt

--------------------------------------------------------------------------------

Group: com.google.cloud.opentelemetry  Name: exporter-metrics  Version: 0.33.0
Project URL: https://github.com/GoogleCloudPlatform/opentelemetry-operations-java
License: The Apache License, Version 2.0 - http://www.apache.org/licenses/LICENSE-2.0.txt

--------------------------------------------------------------------------------

Group: com.google.cloud.opentelemetry  Name: shared-resourcemapping  Version: 0.33.0
Project URL: https://github.com/GoogleCloudPlatform/opentelemetry-operations-java
License: The Apache License, Version 2.0 - http://www.apache.org/licenses/LICENSE-2.0.txt 

--------------------------------------------------------------------------------

Group: com.google.code.gson  Name: gson  Version: 2.12.1
Project URL: https://github.com/google/gson/
License: Apache-2.0 - https://www.apache.org/licenses/LICENSE-2.0.txt

--------------------------------------------------------------------------------

Group: com.google.code.findbugs  Name: jsr305  Version: 3.0.2
Project URL (from POM): http://findbugs.sourceforge.net/
License (from POM): The Apache Software License, Version 2.0 - http://www.apache.org/licenses/LICENSE-2.0.txt

--------------------------------------------------------------------------------

<<<<<<< HEAD
Group: com.google.code.gson  Name: gson  Version: 2.11.0
Project URL (from manifest): https://github.com/google/gson
Manifest License: "Apache-2.0";link="https://www.apache.org/licenses/LICENSE-2.0.txt" (Not packaged)
License (from POM): Apache-2.0 - https://www.apache.org/licenses/LICENSE-2.0.txt

--------------------------------------------------------------------------------

Group: com.google.errorprone  Name: error_prone_annotations  Version: 2.36.0
Project URL (from manifest): https://errorprone.info/error_prone_annotations
Manifest License: "Apache 2.0";link="http://www.apache.org/licenses/LICENSE-2.0.txt" (Not packaged)
License (from POM): Apache 2.0 - http://www.apache.org/licenses/LICENSE-2.0.txt
=======
Group: com.google.errorprone  Name: error_prone_annotations  Version: 2.38.0
Project URL: https://github.com/google/error-prone
License: Apache 2.0 - http://www.apache.org/licenses/LICENSE-2.0.txt

--------------------------------------------------------------------------------

Group: com.google.flatbuffers  Name: flatbuffers-java  Version: 24.3.25
Project URL: https://github.com/google/flatbuffers
License: Apache License V2.0 - https://raw.githubusercontent.com/google/flatbuffers/master/LICENSE
>>>>>>> 42719ef4

--------------------------------------------------------------------------------

Group: com.google.guava  Name: failureaccess  Version: 1.0.2
<<<<<<< HEAD
Project URL (from manifest): https://github.com/google/guava/
License (from POM): The Apache Software License, Version 2.0 - http://www.apache.org/licenses/LICENSE-2.0.txt
=======
Project URL: https://github.com/google/guava/
License: The Apache Software License, Version 2.0 - http://www.apache.org/licenses/LICENSE-2.0.txt
>>>>>>> 42719ef4

--------------------------------------------------------------------------------

Group: com.google.guava  Name: guava  Version: 33.4.0-jre
<<<<<<< HEAD
Project URL (from manifest): https://github.com/google/guava/
Project URL (from POM): https://github.com/google/guava
License (from POM): Apache License, Version 2.0 - http://www.apache.org/licenses/LICENSE-2.0.txt
=======
Project URL: https://github.com/google/guava/
License: Apache License, Version 2.0 - http://www.apache.org/licenses/LICENSE-2.0.txt
>>>>>>> 42719ef4

--------------------------------------------------------------------------------

Group: com.google.guava  Name: listenablefuture  Version: 9999.0-empty-to-avoid-conflict-with-guava
License (from POM): The Apache Software License, Version 2.0 - http://www.apache.org/licenses/LICENSE-2.0.txt

--------------------------------------------------------------------------------

Group: com.google.http-client  Name: google-http-client  Version: 1.45.3
Project URL (from manifest): https://www.google.com/
License (from POM): Apache-2.0 - https://www.apache.org/licenses/LICENSE-2.0.txt
License (from POM): The Apache Software License, Version 2.0 - http://www.apache.org/licenses/LICENSE-2.0.txt

--------------------------------------------------------------------------------

Group: com.google.http-client  Name: google-http-client-apache-v2  Version: 1.45.3
Project URL (from manifest): https://www.google.com/
License (from POM): Apache-2.0 - https://www.apache.org/licenses/LICENSE-2.0.txt
License (from POM): The Apache Software License, Version 2.0 - http://www.apache.org/licenses/LICENSE-2.0.txt

--------------------------------------------------------------------------------

<<<<<<< HEAD
Group: com.google.http-client  Name: google-http-client-appengine  Version: 1.45.3
License (from POM): Apache-2.0 - https://www.apache.org/licenses/LICENSE-2.0.txt
License (from POM): The Apache Software License, Version 2.0 - http://www.apache.org/licenses/LICENSE-2.0.txt

--------------------------------------------------------------------------------

Group: com.google.http-client  Name: google-http-client-gson  Version: 1.45.3
License (from POM): Apache-2.0 - https://www.apache.org/licenses/LICENSE-2.0.txt
License (from POM): The Apache Software License, Version 2.0 - http://www.apache.org/licenses/LICENSE-2.0.txt

--------------------------------------------------------------------------------

Group: com.google.http-client  Name: google-http-client-jackson2  Version: 1.45.3
License (from POM): Apache-2.0 - https://www.apache.org/licenses/LICENSE-2.0.txt
License (from POM): The Apache Software License, Version 2.0 - http://www.apache.org/licenses/LICENSE-2.0.txt

--------------------------------------------------------------------------------

Group: com.google.j2objc  Name: j2objc-annotations  Version: 3.0.0
Project URL (from POM): https://github.com/google/j2objc/
License (from POM): Apache License, Version 2.0 - http://www.apache.org/licenses/LICENSE-2.0.txt

--------------------------------------------------------------------------------

Group: com.google.oauth-client  Name: google-oauth-client  Version: 1.37.0
Project URL (from manifest): https://www.google.com/
License (from POM): The Apache Software License, Version 2.0 - https://www.apache.org/licenses/LICENSE-2.0.txt

--------------------------------------------------------------------------------

Group: com.google.protobuf  Name: protobuf-java  Version: 4.29.0
Project URL (from manifest): https://developers.google.com/protocol-buffers/
License (from POM): BSD-3-Clause - https://opensource.org/licenses/BSD-3-Clause

--------------------------------------------------------------------------------

Group: com.google.protobuf  Name: protobuf-java-util  Version: 4.29.0
Project URL (from manifest): https://developers.google.com/protocol-buffers/
License (from POM): BSD-3-Clause - https://opensource.org/licenses/BSD-3-Clause

--------------------------------------------------------------------------------

Group: com.google.re2j  Name: re2j  Version: 1.7
Project URL (from POM): http://github.com/google/re2j
License (from POM): Go License - https://golang.org/LICENSE

--------------------------------------------------------------------------------

Group: commons-codec  Name: commons-codec  Version: 1.17.1
Project URL (from manifest): https://commons.apache.org/proper/commons-codec/
Project URL (from POM): https://commons.apache.org/proper/commons-codec/
License (from POM): Apache-2.0 - https://www.apache.org/licenses/LICENSE-2.0.txt

--------------------------------------------------------------------------------

Group: io.grpc  Name: grpc-alts  Version: 1.69.0
Project URL (from POM): https://github.com/grpc/grpc-java
License (from POM): Apache 2.0 - https://opensource.org/licenses/Apache-2.0

--------------------------------------------------------------------------------

Group: io.grpc  Name: grpc-api  Version: 1.69.0
Project URL (from POM): https://github.com/grpc/grpc-java
License (from POM): Apache 2.0 - https://opensource.org/licenses/Apache-2.0

--------------------------------------------------------------------------------

Group: io.grpc  Name: grpc-auth  Version: 1.69.0
Project URL (from POM): https://github.com/grpc/grpc-java
License (from POM): Apache 2.0 - https://opensource.org/licenses/Apache-2.0

--------------------------------------------------------------------------------

Group: io.grpc  Name: grpc-context  Version: 1.69.0
Project URL (from POM): https://github.com/grpc/grpc-java
License (from POM): Apache 2.0 - https://opensource.org/licenses/Apache-2.0

--------------------------------------------------------------------------------

Group: io.grpc  Name: grpc-core  Version: 1.69.0
Project URL (from POM): https://github.com/grpc/grpc-java
License (from POM): Apache 2.0 - https://opensource.org/licenses/Apache-2.0

--------------------------------------------------------------------------------

Group: io.grpc  Name: grpc-googleapis  Version: 1.69.0
Project URL (from POM): https://github.com/grpc/grpc-java
License (from POM): Apache 2.0 - https://opensource.org/licenses/Apache-2.0

--------------------------------------------------------------------------------

Group: io.grpc  Name: grpc-grpclb  Version: 1.69.0
Project URL (from POM): https://github.com/grpc/grpc-java
License (from POM): Apache 2.0 - https://opensource.org/licenses/Apache-2.0

--------------------------------------------------------------------------------

Group: io.grpc  Name: grpc-inprocess  Version: 1.69.0
Project URL (from POM): https://github.com/grpc/grpc-java
License (from POM): Apache 2.0 - https://opensource.org/licenses/Apache-2.0

--------------------------------------------------------------------------------

Group: io.grpc  Name: grpc-netty-shaded  Version: 1.69.0
Project URL (from POM): https://github.com/grpc/grpc-java
License (from POM): Apache 2.0 - https://opensource.org/licenses/Apache-2.0

--------------------------------------------------------------------------------

Group: io.grpc  Name: grpc-opentelemetry  Version: 1.69.0
Project URL (from POM): https://github.com/grpc/grpc-java
License (from POM): Apache 2.0 - https://opensource.org/licenses/Apache-2.0

--------------------------------------------------------------------------------

Group: io.grpc  Name: grpc-protobuf  Version: 1.69.0
Project URL (from POM): https://github.com/grpc/grpc-java
License (from POM): Apache 2.0 - https://opensource.org/licenses/Apache-2.0

--------------------------------------------------------------------------------

Group: io.grpc  Name: grpc-protobuf-lite  Version: 1.69.0
Project URL (from POM): https://github.com/grpc/grpc-java
License (from POM): Apache 2.0 - https://opensource.org/licenses/Apache-2.0

--------------------------------------------------------------------------------

Group: io.grpc  Name: grpc-rls  Version: 1.69.0
Project URL (from POM): https://github.com/grpc/grpc-java
License (from POM): Apache 2.0 - https://opensource.org/licenses/Apache-2.0

--------------------------------------------------------------------------------

Group: io.grpc  Name: grpc-services  Version: 1.69.0
Project URL (from POM): https://github.com/grpc/grpc-java
License (from POM): Apache 2.0 - https://opensource.org/licenses/Apache-2.0

--------------------------------------------------------------------------------

Group: io.grpc  Name: grpc-stub  Version: 1.69.0
Project URL (from POM): https://github.com/grpc/grpc-java
License (from POM): Apache 2.0 - https://opensource.org/licenses/Apache-2.0

--------------------------------------------------------------------------------

Group: io.grpc  Name: grpc-util  Version: 1.69.0
Project URL (from POM): https://github.com/grpc/grpc-java
License (from POM): Apache 2.0 - https://opensource.org/licenses/Apache-2.0

--------------------------------------------------------------------------------

Group: io.grpc  Name: grpc-xds  Version: 1.69.0
Project URL (from POM): https://github.com/grpc/grpc-java
License (from POM): Apache 2.0 - https://opensource.org/licenses/Apache-2.0

--------------------------------------------------------------------------------

Group: io.opencensus  Name: opencensus-api  Version: 0.31.1
Project URL (from POM): https://github.com/census-instrumentation/opencensus-java
License (from POM): The Apache License, Version 2.0 - http://www.apache.org/licenses/LICENSE-2.0.txt

--------------------------------------------------------------------------------

Group: io.opencensus  Name: opencensus-contrib-http-util  Version: 0.31.1
Project URL (from POM): https://github.com/census-instrumentation/opencensus-java
License (from POM): The Apache License, Version 2.0 - http://www.apache.org/licenses/LICENSE-2.0.txt

--------------------------------------------------------------------------------

Group: io.opentelemetry  Name: opentelemetry-api  Version: 1.45.0
Project URL (from POM): https://github.com/open-telemetry/opentelemetry-java
License (from POM): The Apache License, Version 2.0 - http://www.apache.org/licenses/LICENSE-2.0.txt

--------------------------------------------------------------------------------

Group: io.opentelemetry  Name: opentelemetry-api-incubator  Version: 1.45.0-alpha
Project URL (from POM): https://github.com/open-telemetry/opentelemetry-java
License (from POM): The Apache License, Version 2.0 - http://www.apache.org/licenses/LICENSE-2.0.txt

--------------------------------------------------------------------------------

Group: io.opentelemetry  Name: opentelemetry-context  Version: 1.45.0
Project URL (from POM): https://github.com/open-telemetry/opentelemetry-java
License (from POM): The Apache License, Version 2.0 - http://www.apache.org/licenses/LICENSE-2.0.txt

--------------------------------------------------------------------------------

Group: io.opentelemetry  Name: opentelemetry-sdk  Version: 1.45.0
Project URL (from POM): https://github.com/open-telemetry/opentelemetry-java
License (from POM): The Apache License, Version 2.0 - http://www.apache.org/licenses/LICENSE-2.0.txt

--------------------------------------------------------------------------------

Group: io.opentelemetry  Name: opentelemetry-sdk-common  Version: 1.45.0
Project URL (from POM): https://github.com/open-telemetry/opentelemetry-java
License (from POM): The Apache License, Version 2.0 - http://www.apache.org/licenses/LICENSE-2.0.txt

--------------------------------------------------------------------------------

Group: io.opentelemetry  Name: opentelemetry-sdk-extension-autoconfigure-spi  Version: 1.45.0
Project URL (from POM): https://github.com/open-telemetry/opentelemetry-java
License (from POM): The Apache License, Version 2.0 - http://www.apache.org/licenses/LICENSE-2.0.txt

--------------------------------------------------------------------------------

Group: io.opentelemetry  Name: opentelemetry-sdk-logs  Version: 1.45.0
Project URL (from POM): https://github.com/open-telemetry/opentelemetry-java
License (from POM): The Apache License, Version 2.0 - http://www.apache.org/licenses/LICENSE-2.0.txt

--------------------------------------------------------------------------------

Group: io.opentelemetry  Name: opentelemetry-sdk-metrics  Version: 1.45.0
Project URL (from POM): https://github.com/open-telemetry/opentelemetry-java
License (from POM): The Apache License, Version 2.0 - http://www.apache.org/licenses/LICENSE-2.0.txt

--------------------------------------------------------------------------------

Group: io.opentelemetry  Name: opentelemetry-sdk-trace  Version: 1.45.0
Project URL (from POM): https://github.com/open-telemetry/opentelemetry-java
License (from POM): The Apache License, Version 2.0 - http://www.apache.org/licenses/LICENSE-2.0.txt

--------------------------------------------------------------------------------

Group: io.opentelemetry.contrib  Name: opentelemetry-gcp-resources  Version: 1.37.0-alpha
Project URL (from POM): https://github.com/open-telemetry/opentelemetry-java-contrib
License (from POM): The Apache License, Version 2.0 - http://www.apache.org/licenses/LICENSE-2.0.txt

--------------------------------------------------------------------------------

Group: io.opentelemetry.semconv  Name: opentelemetry-semconv  Version: 1.27.0-alpha
Project URL (from POM): https://github.com/open-telemetry/semantic-conventions-java
License (from POM): The Apache License, Version 2.0 - http://www.apache.org/licenses/LICENSE-2.0.txt

--------------------------------------------------------------------------------

Group: io.perfmark  Name: perfmark-api  Version: 0.27.0
Project URL (from POM): https://github.com/perfmark/perfmark
License (from POM): Apache 2.0 - https://opensource.org/licenses/Apache-2.0
=======
Group: com.google.http-client  Name: google-http-client  Version: 1.47.1
Project URL: https://www.google.com/
License: The Apache Software License, Version 2.0 - http://www.apache.org/licenses/LICENSE-2.0.txt

--------------------------------------------------------------------------------

Group: com.google.http-client  Name: google-http-client-apache-v2  Version: 1.47.1
Project URL: https://www.google.com/
License: The Apache Software License, Version 2.0 - http://www.apache.org/licenses/LICENSE-2.0.txt

--------------------------------------------------------------------------------

Group: com.google.http-client  Name: google-http-client-appengine  Version: 1.47.1
Project URL: https://github.com/googleapis/google-http-java-client
License: The Apache Software License, Version 2.0 - http://www.apache.org/licenses/LICENSE-2.0.txt

--------------------------------------------------------------------------------

Group: com.google.http-client  Name: google-http-client-gson  Version: 1.47.1
Project URL: https://github.com/googleapis/google-http-java-client
License: The Apache Software License, Version 2.0 - http://www.apache.org/licenses/LICENSE-2.0.txt

--------------------------------------------------------------------------------

Group: com.google.http-client  Name: google-http-client-jackson2  Version: 1.47.1
Project URL: https://github.com/googleapis/google-http-java-client
License: The Apache Software License, Version 2.0 - http://www.apache.org/licenses/LICENSE-2.0.txt

--------------------------------------------------------------------------------

Group: com.google.j2objc  Name: j2objc-annotations  Version: 3.0.0
Project URL: https://github.com/google/j2objc/
License: Apache License, Version 2.0 - http://www.apache.org/licenses/LICENSE-2.0.txt

--------------------------------------------------------------------------------

Group: com.google.oauth-client  Name: google-oauth-client  Version: 1.39.0
Project URL: https://www.google.com/
License: The Apache Software License, Version 2.0 - https://www.apache.org/licenses/LICENSE-2.0.txt

--------------------------------------------------------------------------------

Group: com.google.protobuf  Name: protobuf-java  Version: 4.29.4
Project URL: https://developers.google.com/protocol-buffers/
License: BSD-3-Clause
Copyright 2008 Google Inc.  All rights reserved.

Redistribution and use in source and binary forms, with or without
modification, are permitted provided that the following conditions are
met:

    * Redistributions of source code must retain the above copyright
notice, this list of conditions and the following disclaimer.
    * Redistributions in binary form must reproduce the above
copyright notice, this list of conditions and the following disclaimer
in the documentation and/or other materials provided with the
distribution.
    * Neither the name of Google Inc. nor the names of its
contributors may be used to endorse or promote products derived from
this software without specific prior written permission.

THIS SOFTWARE IS PROVIDED BY THE COPYRIGHT HOLDERS AND CONTRIBUTORS
"AS IS" AND ANY EXPRESS OR IMPLIED WARRANTIES, INCLUDING, BUT NOT
LIMITED TO, THE IMPLIED WARRANTIES OF MERCHANTABILITY AND FITNESS FOR
A PARTICULAR PURPOSE ARE DISCLAIMED. IN NO EVENT SHALL THE COPYRIGHT
OWNER OR CONTRIBUTORS BE LIABLE FOR ANY DIRECT, INDIRECT, INCIDENTAL,
SPECIAL, EXEMPLARY, OR CONSEQUENTIAL DAMAGES (INCLUDING, BUT NOT
LIMITED TO, PROCUREMENT OF SUBSTITUTE GOODS OR SERVICES; LOSS OF USE,
DATA, OR PROFITS; OR BUSINESS INTERRUPTION) HOWEVER CAUSED AND ON ANY
THEORY OF LIABILITY, WHETHER IN CONTRACT, STRICT LIABILITY, OR TORT
(INCLUDING NEGLIGENCE OR OTHERWISE) ARISING IN ANY WAY OUT OF THE USE
OF THIS SOFTWARE, EVEN IF ADVISED OF THE POSSIBILITY OF SUCH DAMAGE.

Code generated by the Protocol Buffer compiler is owned by the owner
of the input file used when generating it.  This code is not
standalone and requires a support library to be linked with it.  This
support library is itself covered by the above license.

--------------------------------------------------------------------------------

Group: com.google.protobuf  Name: protobuf-java-util  Version: 4.29.4
Project URL: https://developers.google.com/protocol-buffers/
License: BSD-3-Clause
Copyright 2008 Google Inc.  All rights reserved.

Redistribution and use in source and binary forms, with or without
modification, are permitted provided that the following conditions are
met:

    * Redistributions of source code must retain the above copyright
notice, this list of conditions and the following disclaimer.
    * Redistributions in binary form must reproduce the above
copyright notice, this list of conditions and the following disclaimer
in the documentation and/or other materials provided with the
distribution.
    * Neither the name of Google Inc. nor the names of its
contributors may be used to endorse or promote products derived from
this software without specific prior written permission.

THIS SOFTWARE IS PROVIDED BY THE COPYRIGHT HOLDERS AND CONTRIBUTORS
"AS IS" AND ANY EXPRESS OR IMPLIED WARRANTIES, INCLUDING, BUT NOT
LIMITED TO, THE IMPLIED WARRANTIES OF MERCHANTABILITY AND FITNESS FOR
A PARTICULAR PURPOSE ARE DISCLAIMED. IN NO EVENT SHALL THE COPYRIGHT
OWNER OR CONTRIBUTORS BE LIABLE FOR ANY DIRECT, INDIRECT, INCIDENTAL,
SPECIAL, EXEMPLARY, OR CONSEQUENTIAL DAMAGES (INCLUDING, BUT NOT
LIMITED TO, PROCUREMENT OF SUBSTITUTE GOODS OR SERVICES; LOSS OF USE,
DATA, OR PROFITS; OR BUSINESS INTERRUPTION) HOWEVER CAUSED AND ON ANY
THEORY OF LIABILITY, WHETHER IN CONTRACT, STRICT LIABILITY, OR TORT
(INCLUDING NEGLIGENCE OR OTHERWISE) ARISING IN ANY WAY OUT OF THE USE
OF THIS SOFTWARE, EVEN IF ADVISED OF THE POSSIBILITY OF SUCH DAMAGE.

Code generated by the Protocol Buffer compiler is owned by the owner
of the input file used when generating it.  This code is not
standalone and requires a support library to be linked with it.  This
support library is itself covered by the above license.

--------------------------------------------------------------------------------

Group: com.google.re2j  Name: re2j  Version: 1.8
Project URL: http://github.com/google/re2j
License: Go License
This is a work derived from Russ Cox's RE2 in Go, whose license
http://golang.org/LICENSE is as follows:

Copyright (c) 2009 The Go Authors. All rights reserved.

Redistribution and use in source and binary forms, with or without
modification, are permitted provided that the following conditions are
met:

   * Redistributions of source code must retain the above copyright
     notice, this list of conditions and the following disclaimer.

   * Redistributions in binary form must reproduce the above copyright
     notice, this list of conditions and the following disclaimer in
     the documentation and/or other materials provided with the
     distribution.

   * Neither the name of Google Inc. nor the names of its contributors
     may be used to endorse or promote products derived from this
     software without specific prior written permission.

THIS SOFTWARE IS PROVIDED BY THE COPYRIGHT HOLDERS AND CONTRIBUTORS
"AS IS" AND ANY EXPRESS OR IMPLIED WARRANTIES, INCLUDING, BUT NOT
LIMITED TO, THE IMPLIED WARRANTIES OF MERCHANTABILITY AND FITNESS FOR
A PARTICULAR PURPOSE ARE DISCLAIMED. IN NO EVENT SHALL THE COPYRIGHT
OWNER OR CONTRIBUTORS BE LIABLE FOR ANY DIRECT, INDIRECT, INCIDENTAL,
SPECIAL, EXEMPLARY, OR CONSEQUENTIAL DAMAGES (INCLUDING, BUT NOT
LIMITED TO, PROCUREMENT OF SUBSTITUTE GOODS OR SERVICES; LOSS OF USE,
DATA, OR PROFITS; OR BUSINESS INTERRUPTION) HOWEVER CAUSED AND ON ANY
THEORY OF LIABILITY, WHETHER IN CONTRACT, STRICT LIABILITY, OR TORT
(INCLUDING NEGLIGENCE OR OTHERWISE) ARISING IN ANY WAY OUT OF THE USE
OF THIS SOFTWARE, EVEN IF ADVISED OF THE POSSIBILITY OF SUCH DAMAGE.

--------------------------------------------------------------------------------

Group: commons-codec  Name: commons-codec  Version: 1.18.0
Project URL: https://commons.apache.org/proper/commons-codec/
License: Apache License, Version 2.0 - https://www.apache.org/licenses/LICENSE-2.0.txt

--------------------------------------------------------------------------------

Group: io.grpc  Name: grpc-alts  Version: 1.71.0
Project URL: https://github.com/grpc/grpc-java
License: Apache 2.0 - https://opensource.org/licenses/Apache-2.0

--------------------------------------------------------------------------------

Group: io.grpc  Name: grpc-api  Version: 1.71.0
Project URL: https://github.com/grpc/grpc-java
License: Apache 2.0 - https://opensource.org/licenses/Apache-2.0

--------------------------------------------------------------------------------

Group: io.grpc  Name: grpc-auth  Version: 1.71.0
Project URL: https://github.com/grpc/grpc-java
License: Apache 2.0 - https://opensource.org/licenses/Apache-2.0

--------------------------------------------------------------------------------

Group: io.grpc  Name: grpc-context  Version: 1.71.0
Project URL: https://github.com/grpc/grpc-java
License: Apache 2.0 - https://opensource.org/licenses/Apache-2.0

--------------------------------------------------------------------------------

Group: io.grpc  Name: grpc-core  Version: 1.71.0
Project URL: https://github.com/grpc/grpc-java
License: Apache 2.0 - https://opensource.org/licenses/Apache-2.0

--------------------------------------------------------------------------------

Group: io.grpc  Name: grpc-googleapis  Version: 1.71.0
Project URL: https://github.com/grpc/grpc-java
License: Apache 2.0 - https://opensource.org/licenses/Apache-2.0

--------------------------------------------------------------------------------

Group: io.grpc  Name: grpc-grpclb  Version: 1.71.0
Project URL: https://github.com/grpc/grpc-java
License: Apache 2.0 - https://opensource.org/licenses/Apache-2.0

--------------------------------------------------------------------------------

Group: io.grpc  Name: grpc-netty-shaded  Version: 1.71.0
Project URL: https://github.com/grpc/grpc-java
License: Apache 2.0 - https://opensource.org/licenses/Apache-2.0

--------------------------------------------------------------------------------

Group: io.grpc  Name: grpc-protobuf  Version: 1.71.0
Project URL: https://github.com/grpc/grpc-java
License: Apache 2.0 - https://opensource.org/licenses/Apache-2.0

--------------------------------------------------------------------------------

Group: io.grpc  Name: grpc-protobuf-lite  Version: 1.71.0
Project URL: https://github.com/grpc/grpc-java
License: Apache 2.0 - https://opensource.org/licenses/Apache-2.0

--------------------------------------------------------------------------------

Group: io.grpc  Name: grpc-rls  Version: 1.71.0
Project URL: https://github.com/grpc/grpc-java
License: Apache 2.0 - https://opensource.org/licenses/Apache-2.0

--------------------------------------------------------------------------------

Group: io.grpc  Name: grpc-services  Version: 1.71.0
Project URL: https://github.com/grpc/grpc-java
License: Apache 2.0 - https://opensource.org/licenses/Apache-2.0

--------------------------------------------------------------------------------

Group: io.grpc  Name: grpc-stub  Version: 1.71.0
Project URL: https://github.com/grpc/grpc-java
License: Apache 2.0 - https://opensource.org/licenses/Apache-2.0

--------------------------------------------------------------------------------

Group: io.grpc  Name: grpc-xds  Version: 1.71.0
Project URL: https://github.com/grpc/grpc-java
License: Apache 2.0 - https://opensource.org/licenses/Apache-2.0

--------------------------------------------------------------------------------

Group: io.grpc  Name: grpc-inprocess  Version: 1.71.0
Project URL: https://github.com/grpc/grpc-java 
License: Apache 2.0 - https://opensource.org/licenses/Apache-2.0

--------------------------------------------------------------------------------

Group: io.grpc  Name: grpc-opentelemetry  Version: 1.71.0
Project URL: https://github.com/grpc/grpc-java
License: Apache 2.0 - https://opensource.org/licenses/Apache-2.0

--------------------------------------------------------------------------------

Group: io.grpc  Name: grpc-util  Version: 1.71.0
Project URL: https://github.com/grpc/grpc-java
License: Apache 2.0 - https://opensource.org/licenses/Apache-2.0

--------------------------------------------------------------------------------

Group: io.netty  Name: netty-buffer  Version: 4.1.110.Final
Project URL: https://netty.io/
License: Apache License, Version 2.0 - https://www.apache.org/licenses/LICENSE-2.0

--------------------------------------------------------------------------------

Group: io.netty  Name: netty-common  Version: 4.1.110.Final
Project URL: https://netty.io/
License: Apache License, Version 2.0 - https://www.apache.org/licenses/LICENSE-2.0 

--------------------------------------------------------------------------------

Group: io.opencensus  Name: opencensus-api  Version: 0.31.1
Project URL: https://github.com/census-instrumentation/opencensus-java
License: The Apache License, Version 2.0 - http://www.apache.org/licenses/LICENSE-2.0.txt

--------------------------------------------------------------------------------

Group: io.opencensus  Name: opencensus-contrib-http-util  Version: 0.31.1
Project URL: https://github.com/census-instrumentation/opencensus-java
License: The Apache License, Version 2.0 - http://www.apache.org/licenses/LICENSE-2.0.txt

--------------------------------------------------------------------------------

Group: io.perfmark  Name: perfmark-api  Version: 0.27.0
Project URL: https://github.com/perfmark/perfmark
License: Apache 2.0 - https://opensource.org/licenses/Apache-2.0
>>>>>>> 42719ef4

--------------------------------------------------------------------------------

Group: javax.annotation  Name: javax.annotation-api  Version: 1.3.2
Project URL (from manifest): https://javaee.github.io/glassfish
Project URL (from POM): http://jcp.org/en/jsr/detail?id=250
License (from POM): CDDL + GPLv2 with classpath exception - https://github.com/javaee/javax.annotation/blob/master/LICENSE

--------------------------------------------------------------------------------

Group: org.checkerframework  Name: checker-qual  Version: 3.48.3
Manifest License: MIT (Not packaged)
Project URL (from POM): https://checkerframework.org/
License (from POM): The MIT License - http://opensource.org/licenses/MIT

--------------------------------------------------------------------------------

Group: org.codehaus.mojo  Name: animal-sniffer-annotations  Version: 1.24
<<<<<<< HEAD
License (from POM): MIT license - https://spdx.org/licenses/MIT.txt
License (from POM): The Apache Software License, Version 2.0 - https://www.apache.org/licenses/LICENSE-2.0.txt
=======
License: MIT license
The MIT License

Copyright (c) 2009 codehaus.org.

Permission is hereby granted, free of charge, to any person obtaining a copy
of this software and associated documentation files (the "Software"), to deal
in the Software without restriction, including without limitation the rights
to use, copy, modify, merge, publish, distribute, sublicense, and/or sell
copies of the Software, and to permit persons to whom the Software is
furnished to do so, subject to the following conditions:

The above copyright notice and this permission notice shall be included in
all copies or substantial portions of the Software.

THE SOFTWARE IS PROVIDED "AS IS", WITHOUT WARRANTY OF ANY KIND, EXPRESS OR
IMPLIED, INCLUDING BUT NOT LIMITED TO THE WARRANTIES OF MERCHANTABILITY,
FITNESS FOR A PARTICULAR PURPOSE AND NONINFRINGEMENT. IN NO EVENT SHALL THE
AUTHORS OR COPYRIGHT HOLDERS BE LIABLE FOR ANY CLAIM, DAMAGES OR OTHER
LIABILITY, WHETHER IN AN ACTION OF CONTRACT, TORT OR OTHERWISE, ARISING FROM,
OUT OF OR IN CONNECTION WITH THE SOFTWARE OR THE USE OR OTHER DEALINGS IN
THE SOFTWARE.
>>>>>>> 42719ef4

--------------------------------------------------------------------------------

Group: org.conscrypt  Name: conscrypt-openjdk-uber  Version: 2.5.2
Project URL (from POM): https://conscrypt.org/
License (from POM): Apache 2 - https://www.apache.org/licenses/LICENSE-2.0

--------------------------------------------------------------------------------

<<<<<<< HEAD
Group: org.slf4j  Name: slf4j-api  Version: 2.0.16
Project URL (from manifest): http://www.slf4j.org
Project URL (from POM): http://www.slf4j.org
License (from POM): MIT License - http://www.opensource.org/licenses/mit-license.php

--------------------------------------------------------------------------------

Group: org.threeten  Name: threetenbp  Version: 1.7.0
Project URL (from manifest): https://www.threeten.org
Project URL (from POM): https://www.threeten.org/threetenbp
License (from POM): BSD-3-Clause - https://raw.githubusercontent.com/ThreeTen/threetenbp/main/LICENSE.txt

--------------------------------------------------------------------------------
=======
Group: org.threeten  Name: threetenbp  Version: 1.7.0
Project URL: https://www.threeten.org/threetenbp
License: BSD-3-Clause
Copyright (c) 2007-present, Stephen Colebourne & Michael Nascimento Santos.

All rights reserved.

Redistribution and use in source and binary forms, with or without
modification, are permitted provided that the following conditions are met:

* Redistributions of source code must retain the above copyright notice,
  this list of conditions and the following disclaimer.

* Redistributions in binary form must reproduce the above copyright notice,
  this list of conditions and the following disclaimer in the documentation
  and/or other materials provided with the distribution.

* Neither the name of JSR-310 nor the names of its contributors
  may be used to endorse or promote products derived from this software
  without specific prior written permission.

THIS SOFTWARE IS PROVIDED BY THE COPYRIGHT HOLDERS AND CONTRIBUTORS
"AS IS" AND ANY EXPRESS OR IMPLIED WARRANTIES, INCLUDING, BUT NOT
LIMITED TO, THE IMPLIED WARRANTIES OF MERCHANTABILITY AND FITNESS FOR
A PARTICULAR PURPOSE ARE DISCLAIMED. IN NO EVENT SHALL THE COPYRIGHT OWNER OR
CONTRIBUTORS BE LIABLE FOR ANY DIRECT, INDIRECT, INCIDENTAL, SPECIAL,
EXEMPLARY, OR CONSEQUENTIAL DAMAGES (INCLUDING, BUT NOT LIMITED TO,
PROCUREMENT OF SUBSTITUTE GOODS OR SERVICES; LOSS OF USE, DATA, OR
PROFITS; OR BUSINESS INTERRUPTION) HOWEVER CAUSED AND ON ANY THEORY OF
LIABILITY, WHETHER IN CONTRACT, STRICT LIABILITY, OR TORT (INCLUDING
NEGLIGENCE OR OTHERWISE) ARISING IN ANY WAY OUT OF THE USE OF THIS
SOFTWARE, EVEN IF ADVISED OF THE POSSIBILITY OF SUCH DAMAGE.

--------------------------------------------------------------------------------

Group: io.opentelemetry Name: opentelemetry-api   Version: 1.47.0
Project URL: https://opentelemetry.io/
License: The Apache License, Version 2.0 - http://www.apache.org/licenses/LICENSE-2.0.txt

--------------------------------------------------------------------------------

Group: io.opentelemetry Name: opentelemetry-context   Version: 1.47.0
Project URL: https://opentelemetry.io/
License: The Apache License, Version 2.0 - http://www.apache.org/licenses/LICENSE-2.0.txt

--------------------------------------------------------------------------------

Group: io.opentelemetry Name: opentelemetry-sdk   Version: 1.47.0
Project URL: https://opentelemetry.io/
License: The Apache License, Version 2.0 - http://www.apache.org/licenses/LICENSE-2.0.txt

--------------------------------------------------------------------------------

Group: io.opentelemetry Name: opentelemetry-sdk-common   Version: 1.47.0
Project URL: https://opentelemetry.io/
License: The Apache License, Version 2.0 - http://www.apache.org/licenses/LICENSE-2.0.txt

--------------------------------------------------------------------------------

Group: io.opentelemetry Name: opentelemetry-sdk-logs   Version: 1.47.0
Project URL: https://opentelemetry.io/
License: The Apache License, Version 2.0 - http://www.apache.org/licenses/LICENSE-2.0.txt

--------------------------------------------------------------------------------

Group: io.opentelemetry Name: opentelemetry-sdk-metrics Version: 1.47.0
Project URL: https://opentelemetry.io/
License: The Apache License, Version 2.0 - http://www.apache.org/licenses/LICENSE-2.0.txt

--------------------------------------------------------------------------------

Group: io.opentelemetry Name: opentelemetry-sdk-trace   Version: 1.47.0
Project URL: https://opentelemetry.io/
License: The Apache License, Version 2.0 - http://www.apache.org/licenses/LICENSE-2.0.txt

--------------------------------------------------------------------------------

Group: io.opentelemetry Name: opentelemetry-sdk-extension-autoconfigure-spi   Version: 1.47.0
Project URL: https://opentelemetry.io/
License: The Apache License, Version 2.0 - http://www.apache.org/licenses/LICENSE-2.0.txt

--------------------------------------------------------------------------------

Group: io.opentelemetry.contrib Name: opentelemetry-gcp-resources Version: 1.37.0-alpha
Project URL: https://opentelemetry.io/
License: The Apache License, Version 2.0 - http://www.apache.org/licenses/LICENSE-2.0.txt

--------------------------------------------------------------------------------

Group: io.opentelemetry.semconv Name: opentelemetry-semconv Version: 1.27.0-alpha
Project URL: https://opentelemetry.io/
License: The Apache License, Version 2.0 - http://www.apache.org/licenses/LICENSE-2.0.txt

--------------------------------------------------------------------------------

Group: org.apache.arrow  Name: arrow-format  Version: 17.0.0
Project URL: https://github.com/apache/arrow
License: Apache License, Version 2.0 - https://www.apache.org/licenses/LICENSE-2.0.txt

--------------------------------------------------------------------------------

Group: org.apache.arrow  Name: arrow-memory-core  Version: 17.0.0
Project URL: https://github.com/apache/arrow
License: Apache License, Version 2.0 - https://www.apache.org/licenses/LICENSE-2.0.txt 

--------------------------------------------------------------------------------

Group: org.apache.arrow  Name: arrow-memory-netty  Version: 17.0.0
Project URL: https://github.com/apache/arrow
License: Apache License, Version 2.0 - https://www.apache.org/licenses/LICENSE-2.0.txt

--------------------------------------------------------------------------------

Group: org.apache.arrow  Name: arrow-vector  Version: 17.0.0
Project URL: https://github.com/apache/arrow
License: Apache License, Version 2.0 - https://www.apache.org/licenses/LICENSE-2.0.txt

--------------------------------------------------------------------------------

Group: org.apache.httpcomponents  Name: httpclient  Version: 4.5.14
Project URL: http://hc.apache.org/httpcomponents-client-ga
License: Apache License, Version 2.0 - http://www.apache.org/licenses/LICENSE-2.0.txt

--------------------------------------------------------------------------------

Group: org.apache.httpcomponents  Name: httpcore  Version: 4.4.16
Project URL: http://hc.apache.org/httpcomponents-core-ga
License: Apache License, Version 2.0 - http://www.apache.org/licenses/LICENSE-2.0.txt

--------------------------------------------------------------------------------

Group: org.checkerframework  Name: checker-compat-qual  Version: 2.5.6
Project URL: https://checkerframework.org
License: The MIT License
Permission is hereby granted, free of charge, to any person obtaining a copy
of this software and associated documentation files (the "Software"), to deal
in the Software without restriction, including without limitation the rights
to use, copy, modify, merge, publish, distribute, sublicense, and/or sell
copies of the Software, and to permit persons to whom the Software is
furnished to do so, subject to the following conditions:

The above copyright notice and this permission notice shall be included in
all copies or substantial portions of the Software.

THE SOFTWARE IS PROVIDED "AS IS", WITHOUT WARRANTY OF ANY KIND, EXPRESS OR
IMPLIED, INCLUDING BUT NOT LIMITED TO THE WARRANTIES OF MERCHANTABILITY,
FITNESS FOR A PARTICULAR PURPOSE AND NONINFRINGEMENT. IN NO EVENT SHALL THE
AUTHORS OR COPYRIGHT HOLDERS BE LIABLE FOR ANY CLAIM, DAMAGES OR OTHER
LIABILITY, WHETHER IN AN ACTION OF CONTRACT, TORT OR OTHERWISE, ARISING FROM,
OUT OF OR IN CONNECTION WITH THE SOFTWARE OR THE USE OR OTHER DEALINGS IN
THE SOFTWARE.

--------------------------------------------------------------------------------

Group: org.checkerframework  Name: checker-qual  Version: 3.49.0
Project URL: https://checkerframework.org/
License: The MIT License
Permission is hereby granted, free of charge, to any person obtaining a copy
of this software and associated documentation files (the "Software"), to deal
in the Software without restriction, including without limitation the rights
to use, copy, modify, merge, publish, distribute, sublicense, and/or sell
copies of the Software, and to permit persons to whom the Software is
furnished to do so, subject to the following conditions:

The above copyright notice and this permission notice shall be included in
all copies or substantial portions of the Software.

THE SOFTWARE IS PROVIDED "AS IS", WITHOUT WARRANTY OF ANY KIND, EXPRESS OR
IMPLIED, INCLUDING BUT NOT LIMITED TO THE WARRANTIES OF MERCHANTABILITY,
FITNESS FOR A PARTICULAR PURPOSE AND NONINFRINGEMENT. IN NO EVENT SHALL THE
AUTHORS OR COPYRIGHT HOLDERS BE LIABLE FOR ANY CLAIM, DAMAGES OR OTHER
LIABILITY, WHETHER IN AN ACTION OF CONTRACT, TORT OR OTHERWISE, ARISING FROM,
OUT OF OR IN CONNECTION WITH THE SOFTWARE OR THE USE OR OTHER DEALINGS IN
THE SOFTWARE.

--------------------------------------------------------------------------------

Group: org.json  Name: json  Version: 20250107
Project URL: https://github.com/douglascrockford/JSON-java
License: Public Domain - https://github.com/stleary/JSON-java/blob/master/LICENSE

--------------------------------------------------------------------------------

Group: org.slf4j  Name: slf4j-api  Version: 2.0.17
Project URL: http://www.slf4j.org
License: MIT
Copyright (c) 2004-2025 QOS.ch
 All rights reserved.

 Permission is hereby granted, free  of charge, to any person obtaining
 a  copy  of this  software  and  associated  documentation files  (the
 "Software"), to  deal in  the Software without  restriction, including
 without limitation  the rights to  use, copy, modify,  merge, publish,
 distribute,  sublicense, and/or sell  copies of  the Software,  and to
 permit persons to whom the Software  is furnished to do so, subject to
 the following conditions:

 The  above  copyright  notice  and  this permission  notice  shall  be
 included in all copies or substantial portions of the Software.

 THE  SOFTWARE IS  PROVIDED  "AS  IS", WITHOUT  WARRANTY  OF ANY  KIND,
 EXPRESS OR  IMPLIED, INCLUDING  BUT NOT LIMITED  TO THE  WARRANTIES OF
 MERCHANTABILITY,    FITNESS    FOR    A   PARTICULAR    PURPOSE    AND
 NONINFRINGEMENT. IN NO EVENT SHALL THE AUTHORS OR COPYRIGHT HOLDERS BE
 LIABLE FOR ANY CLAIM, DAMAGES OR OTHER LIABILITY, WHETHER IN AN ACTION
 OF CONTRACT, TORT OR OTHERWISE,  ARISING FROM, OUT OF OR IN CONNECTION
 WITH THE SOFTWARE OR THE USE OR OTHER DEALINGS IN THE SOFTWARE.

--------------------------------------------------------------------------------

Group: org.threeten  Name: threeten-extra  Version: 1.8.0
Project URL: https://www.threeten.org/threeten-extra 
License: BSD 3-clause
Copyright (c) 2007-present, Stephen Colebourne & Michael Nascimento Santos.

All rights reserved.

* Redistribution and use in source and binary forms, with or without
  modification, are permitted provided that the following conditions are met:

* Redistributions of source code must retain the above copyright notice,
  this list of conditions and the following disclaimer.

* Redistributions in binary form must reproduce the above copyright notice,
  this list of conditions and the following disclaimer in the documentation
  and/or other materials provided with the distribution.

* Neither the name of JSR-310 nor the names of its contributors
  may be used to endorse or promote products derived from this software
  without specific prior written permission.

THIS SOFTWARE IS PROVIDED BY THE COPYRIGHT HOLDERS AND CONTRIBUTORS
"AS IS" AND ANY EXPRESS OR IMPLIED WARRANTIES, INCLUDING, BUT NOT
LIMITED TO, THE IMPLIED WARRANTIES OF MERCHANTABILITY AND FITNESS FOR
A PARTICULAR PURPOSE ARE DISCLAIMED. IN NO EVENT SHALL THE COPYRIGHT OWNER OR
CONTRIBUTORS BE LIABLE FOR ANY DIRECT, INDIRECT, INCIDENTAL, SPECIAL,
EXEMPLARY, OR CONSEQUENTIAL DAMAGES (INCLUDING, BUT NOT LIMITED TO,
PROCUREMENT OF SUBSTITUTE GOODS OR SERVICES; LOSS OF USE, DATA, OR
PROFITS; OR BUSINESS INTERRUPTION) HOWEVER CAUSED AND ON ANY THEORY OF
LIABILITY, WHETHER IN CONTRACT, STRICT LIABILITY, OR TORT (INCLUDING
NEGLIGENCE OR OTHERWISE) ARISING IN ANY WAY OUT OF THE USE OF THIS
SOFTWARE, EVEN IF ADVISED OF THE POSSIBILITY OF SUCH DAMAGE.
>>>>>>> 42719ef4
<|MERGE_RESOLUTION|>--- conflicted
+++ resolved
@@ -204,7 +204,13 @@
 
 --------------------------------------------------------------------------------
 
-<<<<<<< HEAD
+Group: com.fasterxml.jackson.core  Name: jackson-annotations  Version: 2.18.2
+Project URL (from manifest): https://github.com/FasterXML/jackson
+Project URL (from POM): https://github.com/FasterXML/jackson
+License (from POM): The Apache Software License, Version 2.0 - https://www.apache.org/licenses/LICENSE-2.0.txt
+
+--------------------------------------------------------------------------------
+
 Group: com.fasterxml.jackson.core  Name: jackson-core  Version: 2.18.2
 Project URL (from manifest): https://github.com/FasterXML/jackson-core
 Project URL (from POM): https://github.com/FasterXML/jackson-core
@@ -213,87 +219,177 @@
 
 --------------------------------------------------------------------------------
 
+Group: com.fasterxml.jackson.core  Name: jackson-databind  Version: 2.18.2
+Project URL (from manifest): https://github.com/FasterXML/jackson
+Project URL (from POM): https://github.com/FasterXML/jackson
+License (from POM): Apache License, Version 2.0 - http://www.apache.org/licenses/LICENSE-2.0.txt
+License (from POM): The Apache Software License, Version 2.0 - https://www.apache.org/licenses/LICENSE-2.0.txt
+
+--------------------------------------------------------------------------------
+
+Group: com.fasterxml.jackson.dataformat  Name: jackson-dataformat-xml  Version: 2.18.2
+Project URL (from manifest): https://github.com/FasterXML/jackson-dataformat-xml
+Project URL (from POM): https://github.com/FasterXML/jackson-dataformat-xml
+License (from POM): Apache License, Version 2.0 - http://www.apache.org/licenses/LICENSE-2.0.txt
+License (from POM): The Apache Software License, Version 2.0 - http://www.apache.org/licenses/LICENSE-2.0.txt
+
+--------------------------------------------------------------------------------
+
+Group: com.fasterxml.jackson.datatype  Name: jackson-datatype-jsr310  Version: 2.18.2
+Project URL (from manifest): https://github.com/FasterXML/jackson-modules-java8/jackson-datatype-jsr310
+License (from POM): Apache License, Version 2.0 - http://www.apache.org/licenses/LICENSE-2.0.txt
+License (from POM): The Apache Software License, Version 2.0 - http://www.apache.org/licenses/LICENSE-2.0.txt
+
+--------------------------------------------------------------------------------
+
+Group: com.fasterxml.woodstox  Name: woodstox-core  Version: 7.0.0
+Project URL (from manifest): https://github.com/FasterXML/woodstox
+Project URL (from POM): https://github.com/FasterXML/woodstox
+License (from POM): The Apache License, Version 2.0 - http://www.apache.org/licenses/LICENSE-2.0.txt
+License (from POM): The Apache Software License, Version 2.0 - http://www.apache.org/licenses/LICENSE-2.0.txt
+
+--------------------------------------------------------------------------------
+
 Group: com.google.android  Name: annotations  Version: 4.1.1.4
 Project URL (from POM): http://source.android.com/
 License (from POM): Apache 2.0 - http://www.apache.org/licenses/LICENSE-2.0
 
 --------------------------------------------------------------------------------
 
-Group: com.google.api  Name: api-common  Version: 2.42.1
+Group: com.google.api  Name: api-common  Version: 2.55.1
 License (from POM): Apache-2.0 - https://www.apache.org/licenses/LICENSE-2.0.txt
 License (from POM): BSD-3-Clause - https://github.com/googleapis/api-common-java/blob/main/LICENSE
 
 --------------------------------------------------------------------------------
 
-Group: com.google.api  Name: gax  Version: 2.59.1
+Group: com.google.api  Name: gax  Version: 2.72.1
 License (from POM): Apache-2.0 - https://www.apache.org/licenses/LICENSE-2.0.txt
 License (from POM): BSD-3-Clause - https://github.com/googleapis/gax-java/blob/master/LICENSE
 
 --------------------------------------------------------------------------------
 
-Group: com.google.api  Name: gax-grpc  Version: 2.59.1
+Group: com.google.api  Name: gax-grpc  Version: 2.72.1
 License (from POM): Apache-2.0 - https://www.apache.org/licenses/LICENSE-2.0.txt
 License (from POM): BSD-3-Clause - https://github.com/googleapis/gax-java/blob/master/LICENSE
 
 --------------------------------------------------------------------------------
 
-Group: com.google.api  Name: gax-httpjson  Version: 2.59.1
+Group: com.google.api  Name: gax-httpjson  Version: 2.72.1
 License (from POM): Apache-2.0 - https://www.apache.org/licenses/LICENSE-2.0.txt
 License (from POM): BSD-3-Clause - https://github.com/googleapis/gax-java/blob/master/LICENSE
 
 --------------------------------------------------------------------------------
 
-Group: com.google.api-client  Name: google-api-client  Version: 2.7.1
+Group: com.google.api-client  Name: google-api-client  Version: 2.7.2
 Project URL (from manifest): https://developers.google.com/api-client-library/java/
 License (from POM): The Apache Software License, Version 2.0 - http://www.apache.org/licenses/LICENSE-2.0.txt
 
 --------------------------------------------------------------------------------
 
-Group: com.google.api.grpc  Name: gapic-google-cloud-storage-v2  Version: 2.47.0
-License (from POM): Apache-2.0 - https://www.apache.org/licenses/LICENSE-2.0.txt
-
---------------------------------------------------------------------------------
-
-Group: com.google.api.grpc  Name: grpc-google-cloud-storage-v2  Version: 2.47.0
-License (from POM): Apache-2.0 - https://www.apache.org/licenses/LICENSE-2.0.txt
-
---------------------------------------------------------------------------------
-
-Group: com.google.api.grpc  Name: proto-google-cloud-monitoring-v3  Version: 3.57.0
+Group: com.google.api.grpc  Name: gapic-google-cloud-storage-v2  Version: 2.60.0
+License (from POM): Apache-2.0 - https://www.apache.org/licenses/LICENSE-2.0.txt
+
+--------------------------------------------------------------------------------
+
+Group: com.google.api.grpc  Name: grpc-google-cloud-bigquerystorage-v1  Version: 3.18.0
+Project URL (from POM): https://github.com/googleapis/java-bigquerystorage/grpc-google-cloud-bigquerystorage-v1
+License (from POM): Apache-2.0 - https://www.apache.org/licenses/LICENSE-2.0.txt
+
+--------------------------------------------------------------------------------
+
+Group: com.google.api.grpc  Name: grpc-google-cloud-bigquerystorage-v1beta1  Version: 0.190.0
+Project URL (from POM): https://github.com/googleapis/java-bigquerystorage/grpc-google-cloud-bigquerystorage-v1beta1
+License (from POM): Apache-2.0 - https://www.apache.org/licenses/LICENSE-2.0.txt
+
+--------------------------------------------------------------------------------
+
+Group: com.google.api.grpc  Name: grpc-google-cloud-bigquerystorage-v1beta2  Version: 0.190.0
+Project URL (from POM): https://github.com/googleapis/java-bigquerystorage/grpc-google-cloud-bigquerystorage-v1beta2
+License (from POM): Apache-2.0 - https://www.apache.org/licenses/LICENSE-2.0.txt
+
+--------------------------------------------------------------------------------
+
+Group: com.google.api.grpc  Name: grpc-google-cloud-storage-v2  Version: 2.60.0
+License (from POM): Apache-2.0 - https://www.apache.org/licenses/LICENSE-2.0.txt
+
+--------------------------------------------------------------------------------
+
+Group: com.google.api.grpc  Name: proto-google-cloud-bigquerystorage-v1  Version: 3.18.0
+Project URL (from POM): https://github.com/googleapis/java-bigquerystorage/proto-google-cloud-bigquerystorage-v1
+License (from POM): Apache-2.0 - https://www.apache.org/licenses/LICENSE-2.0.txt
+
+--------------------------------------------------------------------------------
+
+Group: com.google.api.grpc  Name: proto-google-cloud-bigquerystorage-v1alpha  Version: 3.18.0
+Project URL (from POM): https://github.com/googleapis/java-bigquerystorage/proto-google-cloud-bigquerystorage-v1alpha
+License (from POM): Apache-2.0 - https://www.apache.org/licenses/LICENSE-2.0.txt
+
+--------------------------------------------------------------------------------
+
+Group: com.google.api.grpc  Name: proto-google-cloud-bigquerystorage-v1beta  Version: 3.18.0
+Project URL (from POM): https://github.com/googleapis/java-bigquerystorage/proto-google-cloud-bigquerystorage-v1beta
+License (from POM): Apache-2.0 - https://www.apache.org/licenses/LICENSE-2.0.txt
+
+--------------------------------------------------------------------------------
+
+Group: com.google.api.grpc  Name: proto-google-cloud-bigquerystorage-v1beta1  Version: 0.190.0
+Project URL (from POM): https://github.com/googleapis/java-bigquerystorage/proto-google-cloud-bigquerystorage-v1beta1
+License (from POM): Apache-2.0 - https://www.apache.org/licenses/LICENSE-2.0.txt
+
+--------------------------------------------------------------------------------
+
+Group: com.google.api.grpc  Name: proto-google-cloud-bigquerystorage-v1beta2  Version: 0.190.0
+Project URL (from POM): https://github.com/googleapis/java-bigquerystorage/proto-google-cloud-bigquerystorage-v1beta2
+License (from POM): Apache-2.0 - https://www.apache.org/licenses/LICENSE-2.0.txt
+
+--------------------------------------------------------------------------------
+
+Group: com.google.api.grpc  Name: proto-google-cloud-kms-v1  Version: 0.174.0
 Project URL (from POM): https://github.com/googleapis/google-cloud-java
 License (from POM): Apache-2.0 - https://www.apache.org/licenses/LICENSE-2.0.txt
 
 --------------------------------------------------------------------------------
 
-Group: com.google.api.grpc  Name: proto-google-cloud-storage-v2  Version: 2.47.0
-License (from POM): Apache-2.0 - https://www.apache.org/licenses/LICENSE-2.0.txt
-
---------------------------------------------------------------------------------
-
-Group: com.google.api.grpc  Name: proto-google-common-protos  Version: 2.50.1
+Group: com.google.api.grpc  Name: proto-google-cloud-monitoring-v3  Version: 3.81.0
+Project URL (from POM): https://github.com/googleapis/google-cloud-java
+License (from POM): Apache-2.0 - https://www.apache.org/licenses/LICENSE-2.0.txt
+
+--------------------------------------------------------------------------------
+
+Group: com.google.api.grpc  Name: proto-google-cloud-storage-v2  Version: 2.60.0
+License (from POM): Apache-2.0 - https://www.apache.org/licenses/LICENSE-2.0.txt
+
+--------------------------------------------------------------------------------
+
+Group: com.google.api.grpc  Name: proto-google-common-protos  Version: 2.63.1
 Project URL (from POM): https://github.com/googleapis/sdk-platform-java
 License (from POM): Apache-2.0 - https://www.apache.org/licenses/LICENSE-2.0.txt
 
 --------------------------------------------------------------------------------
 
-Group: com.google.api.grpc  Name: proto-google-iam-v1  Version: 1.45.1
+Group: com.google.api.grpc  Name: proto-google-iam-v1  Version: 1.58.1
 Project URL (from POM): https://github.com/googleapis/sdk-platform-java
 License (from POM): Apache-2.0 - https://www.apache.org/licenses/LICENSE-2.0.txt
 
 --------------------------------------------------------------------------------
 
-Group: com.google.apis  Name: google-api-services-storage  Version: v1-rev20241206-2.0.0
-License (from POM): The Apache Software License, Version 2.0 - http://www.apache.org/licenses/LICENSE-2.0.txt
-
---------------------------------------------------------------------------------
-
-Group: com.google.auth  Name: google-auth-library-credentials  Version: 1.30.1
+Group: com.google.apis  Name: google-api-services-bigquery  Version: v2-rev20251012-2.0.0
+License (from POM): The Apache Software License, Version 2.0 - http://www.apache.org/licenses/LICENSE-2.0.txt
+
+--------------------------------------------------------------------------------
+
+Group: com.google.apis  Name: google-api-services-storage  Version: v1-rev20250925-2.0.0
+License (from POM): The Apache Software License, Version 2.0 - http://www.apache.org/licenses/LICENSE-2.0.txt
+
+--------------------------------------------------------------------------------
+
+Group: com.google.auth  Name: google-auth-library-credentials  Version: 1.40.0
 License (from POM): Apache-2.0 - https://www.apache.org/licenses/LICENSE-2.0.txt
 License (from POM): BSD New license - http://opensource.org/licenses/BSD-3-Clause
 
 --------------------------------------------------------------------------------
 
-Group: com.google.auth  Name: google-auth-library-oauth2-http  Version: 1.30.1
+Group: com.google.auth  Name: google-auth-library-oauth2-http  Version: 1.40.0
 License (from POM): Apache-2.0 - https://www.apache.org/licenses/LICENSE-2.0.txt
 License (from POM): BSD New license - http://opensource.org/licenses/BSD-3-Clause
 
@@ -305,28 +401,46 @@
 
 --------------------------------------------------------------------------------
 
-Group: com.google.cloud  Name: google-cloud-core  Version: 2.49.1
-License (from POM): Apache-2.0 - https://www.apache.org/licenses/LICENSE-2.0.txt
-
---------------------------------------------------------------------------------
-
-Group: com.google.cloud  Name: google-cloud-core-grpc  Version: 2.49.1
-License (from POM): Apache-2.0 - https://www.apache.org/licenses/LICENSE-2.0.txt
-
---------------------------------------------------------------------------------
-
-Group: com.google.cloud  Name: google-cloud-core-http  Version: 2.49.1
-License (from POM): Apache-2.0 - https://www.apache.org/licenses/LICENSE-2.0.txt
-
---------------------------------------------------------------------------------
-
-Group: com.google.cloud  Name: google-cloud-monitoring  Version: 3.57.0
+Group: com.google.cloud  Name: google-cloud-bigquery  Version: 2.56.0
+Project URL (from POM): https://github.com/googleapis/java-bigquery
+License (from POM): Apache-2.0 - https://www.apache.org/licenses/LICENSE-2.0.txt
+
+--------------------------------------------------------------------------------
+
+Group: com.google.cloud  Name: google-cloud-bigquerystorage  Version: 3.18.0
+Project URL (from POM): https://github.com/googleapis/java-bigquerystorage
+License (from POM): Apache-2.0 - https://www.apache.org/licenses/LICENSE-2.0.txt
+
+--------------------------------------------------------------------------------
+
+Group: com.google.cloud  Name: google-cloud-core  Version: 2.62.1
+License (from POM): Apache-2.0 - https://www.apache.org/licenses/LICENSE-2.0.txt
+
+--------------------------------------------------------------------------------
+
+Group: com.google.cloud  Name: google-cloud-core-grpc  Version: 2.62.1
+License (from POM): Apache-2.0 - https://www.apache.org/licenses/LICENSE-2.0.txt
+
+--------------------------------------------------------------------------------
+
+Group: com.google.cloud  Name: google-cloud-core-http  Version: 2.62.1
+License (from POM): Apache-2.0 - https://www.apache.org/licenses/LICENSE-2.0.txt
+
+--------------------------------------------------------------------------------
+
+Group: com.google.cloud  Name: google-cloud-kms  Version: 2.83.0
 Project URL (from POM): https://github.com/googleapis/google-cloud-java
 License (from POM): Apache-2.0 - https://www.apache.org/licenses/LICENSE-2.0.txt
 
 --------------------------------------------------------------------------------
 
-Group: com.google.cloud  Name: google-cloud-storage  Version: 2.47.0
+Group: com.google.cloud  Name: google-cloud-monitoring  Version: 3.81.0
+Project URL (from POM): https://github.com/googleapis/google-cloud-java
+License (from POM): Apache-2.0 - https://www.apache.org/licenses/LICENSE-2.0.txt
+
+--------------------------------------------------------------------------------
+
+Group: com.google.cloud  Name: google-cloud-storage  Version: 2.60.0
 Project URL (from POM): https://github.com/googleapis/java-storage
 License (from POM): Apache-2.0 - https://www.apache.org/licenses/LICENSE-2.0.txt
 
@@ -347,463 +461,6 @@
 Group: com.google.cloud.opentelemetry  Name: shared-resourcemapping  Version: 0.33.0
 Project URL (from POM): https://github.com/GoogleCloudPlatform/opentelemetry-operations-java
 License (from POM): The Apache License, Version 2.0 - http://www.apache.org/licenses/LICENSE-2.0.txt
-=======
-This binary artifact contains:
-
---------------------------------------------------------------------------------
-
-Group: com.fasterxml.jackson.core  Name: jackson-core  Version: 2.18.2
-Project URL: https://github.com/FasterXML/jackson-core
-License: Apache License, Version 2.0 - http://www.apache.org/licenses/LICENSE-2.0.txt
-
---------------------------------------------------------------------------------
-
-Group: com.fasterxml.jackson.core  Name: jackson-annotations  Version: 2.18.2
-Project URL: https://github.com/FasterXML/jackson
-License: The Apache Software License, Version 2.0 - https://www.apache.org/licenses/LICENSE-2.0.txt
-
---------------------------------------------------------------------------------
-
-Group: com.fasterxml.jackson.core  Name: jackson-databind  Version: 2.18.2
-Project URL: https://github.com/FasterXML/jackson
-License: Apache License, Version 2.0 - http://www.apache.org/licenses/LICENSE-2.0.txt
-
---------------------------------------------------------------------------------
-
-Group: com.fasterxml.jackson.datatype  Name: jackson-datatype-jsr310  Version: 2.18.2
-Project URL: https://github.com/FasterXML/jackson-modules-java8/jackson-datatype-jsr310 
-License: Apache License, Version 2.0 - http://www.apache.org/licenses/LICENSE-2.0.txt
-
---------------------------------------------------------------------------------
-
-Group: com.google.android  Name: annotations  Version: 4.1.1.4
-Project URL: http://source.android.com/
-License: Apache 2.0 - http://www.apache.org/licenses/LICENSE-2.0
-
---------------------------------------------------------------------------------
-
-Group: com.google.api  Name: api-common  Version: 2.52.0
-License: BSD-3-Clause
-Copyright 2016, Google Inc.
-Redistribution and use in source and binary forms, with or without
-modification, are permitted provided that the following conditions are
-met:
-
-   * Redistributions of source code must retain the above copyright
-notice, this list of conditions and the following disclaimer.
-   * Redistributions in binary form must reproduce the above
-copyright notice, this list of conditions and the following disclaimer
-in the documentation and/or other materials provided with the
-distribution.
-   * Neither the name of Google Inc. nor the names of its
-contributors may be used to endorse or promote products derived from
-this software without specific prior written permission.
-
-THIS SOFTWARE IS PROVIDED BY THE COPYRIGHT HOLDERS AND CONTRIBUTORS
-"AS IS" AND ANY EXPRESS OR IMPLIED WARRANTIES, INCLUDING, BUT NOT
-LIMITED TO, THE IMPLIED WARRANTIES OF MERCHANTABILITY AND FITNESS FOR
-A PARTICULAR PURPOSE ARE DISCLAIMED. IN NO EVENT SHALL THE COPYRIGHT
-OWNER OR CONTRIBUTORS BE LIABLE FOR ANY DIRECT, INDIRECT, INCIDENTAL,
-SPECIAL, EXEMPLARY, OR CONSEQUENTIAL DAMAGES (INCLUDING, BUT NOT
-LIMITED TO, PROCUREMENT OF SUBSTITUTE GOODS OR SERVICES; LOSS OF USE,
-DATA, OR PROFITS; OR BUSINESS INTERRUPTION) HOWEVER CAUSED AND ON ANY
-THEORY OF LIABILITY, WHETHER IN CONTRACT, STRICT LIABILITY, OR TORT
-(INCLUDING NEGLIGENCE OR OTHERWISE) ARISING IN ANY WAY OUT OF THE USE
-OF THIS SOFTWARE, EVEN IF ADVISED OF THE POSSIBILITY OF SUCH DAMAGE.
-
---------------------------------------------------------------------------------
-
-Group: com.google.api  Name: gax  Version: 2.69.0
-Project URL: https://github.com/googleapis/gax-java
-License: BSD-3-Clause
-Copyright 2016, Google Inc. All rights reserved.
-
-Redistribution and use in source and binary forms, with or without
-modification, are permitted provided that the following conditions are
-met:
-
-    * Redistributions of source code must retain the above copyright
-notice, this list of conditions and the following disclaimer.
-    * Redistributions in binary form must reproduce the above
-copyright notice, this list of conditions and the following disclaimer
-in the documentation and/or other materials provided with the
-distribution.
-    * Neither the name of Google Inc. nor the names of its
-contributors may be used to endorse or promote products derived from
-this software without specific prior written permission.
-
-THIS SOFTWARE IS PROVIDED BY THE COPYRIGHT HOLDERS AND CONTRIBUTORS
-"AS IS" AND ANY EXPRESS OR IMPLIED WARRANTIES, INCLUDING, BUT NOT
-LIMITED TO, THE IMPLIED WARRANTIES OF MERCHANTABILITY AND FITNESS FOR
-A PARTICULAR PURPOSE ARE DISCLAIMED. IN NO EVENT SHALL THE COPYRIGHT
-OWNER OR CONTRIBUTORS BE LIABLE FOR ANY DIRECT, INDIRECT, INCIDENTAL,
-SPECIAL, EXEMPLARY, OR CONSEQUENTIAL DAMAGES (INCLUDING, BUT NOT
-LIMITED TO, PROCUREMENT OF SUBSTITUTE GOODS OR SERVICES; LOSS OF USE,
-DATA, OR PROFITS; OR BUSINESS INTERRUPTION) HOWEVER CAUSED AND ON ANY
-THEORY OF LIABILITY, WHETHER IN CONTRACT, STRICT LIABILITY, OR TORT
-(INCLUDING NEGLIGENCE OR OTHERWISE) ARISING IN ANY WAY OUT OF THE USE
-OF THIS SOFTWARE, EVEN IF ADVISED OF THE POSSIBILITY OF SUCH DAMAGE.
-
---------------------------------------------------------------------------------
-
-Group: com.google.api  Name: gax-grpc  Version: 2.69.0
-Project URL: https://github.com/googleapis/gax-java
-License: BSD-3-Clause
-Copyright 2016, Google Inc. All rights reserved.
-
-Redistribution and use in source and binary forms, with or without
-modification, are permitted provided that the following conditions are
-met:
-
-    * Redistributions of source code must retain the above copyright
-notice, this list of conditions and the following disclaimer.
-    * Redistributions in binary form must reproduce the above
-copyright notice, this list of conditions and the following disclaimer
-in the documentation and/or other materials provided with the
-distribution.
-    * Neither the name of Google Inc. nor the names of its
-contributors may be used to endorse or promote products derived from
-this software without specific prior written permission.
-
-THIS SOFTWARE IS PROVIDED BY THE COPYRIGHT HOLDERS AND CONTRIBUTORS
-"AS IS" AND ANY EXPRESS OR IMPLIED WARRANTIES, INCLUDING, BUT NOT
-LIMITED TO, THE IMPLIED WARRANTIES OF MERCHANTABILITY AND FITNESS FOR
-A PARTICULAR PURPOSE ARE DISCLAIMED. IN NO EVENT SHALL THE COPYRIGHT
-OWNER OR CONTRIBUTORS BE LIABLE FOR ANY DIRECT, INDIRECT, INCIDENTAL,
-SPECIAL, EXEMPLARY, OR CONSEQUENTIAL DAMAGES (INCLUDING, BUT NOT
-LIMITED TO, PROCUREMENT OF SUBSTITUTE GOODS OR SERVICES; LOSS OF USE,
-DATA, OR PROFITS; OR BUSINESS INTERRUPTION) HOWEVER CAUSED AND ON ANY
-THEORY OF LIABILITY, WHETHER IN CONTRACT, STRICT LIABILITY, OR TORT
-(INCLUDING NEGLIGENCE OR OTHERWISE) ARISING IN ANY WAY OUT OF THE USE
-OF THIS SOFTWARE, EVEN IF ADVISED OF THE POSSIBILITY OF SUCH DAMAGE.
-
---------------------------------------------------------------------------------
-
-Group: com.google.api  Name: gax-httpjson  Version: 2.69.0
-Project URL: https://github.com/googleapis/gax-java
-License: BSD-3-Clause
-Copyright 2016, Google Inc. All rights reserved.
-
-Redistribution and use in source and binary forms, with or without
-modification, are permitted provided that the following conditions are
-met:
-
-    * Redistributions of source code must retain the above copyright
-notice, this list of conditions and the following disclaimer.
-    * Redistributions in binary form must reproduce the above
-copyright notice, this list of conditions and the following disclaimer
-in the documentation and/or other materials provided with the
-distribution.
-    * Neither the name of Google Inc. nor the names of its
-contributors may be used to endorse or promote products derived from
-this software without specific prior written permission.
-
-THIS SOFTWARE IS PROVIDED BY THE COPYRIGHT HOLDERS AND CONTRIBUTORS
-"AS IS" AND ANY EXPRESS OR IMPLIED WARRANTIES, INCLUDING, BUT NOT
-LIMITED TO, THE IMPLIED WARRANTIES OF MERCHANTABILITY AND FITNESS FOR
-A PARTICULAR PURPOSE ARE DISCLAIMED. IN NO EVENT SHALL THE COPYRIGHT
-OWNER OR CONTRIBUTORS BE LIABLE FOR ANY DIRECT, INDIRECT, INCIDENTAL,
-SPECIAL, EXEMPLARY, OR CONSEQUENTIAL DAMAGES (INCLUDING, BUT NOT
-LIMITED TO, PROCUREMENT OF SUBSTITUTE GOODS OR SERVICES; LOSS OF USE,
-DATA, OR PROFITS; OR BUSINESS INTERRUPTION) HOWEVER CAUSED AND ON ANY
-THEORY OF LIABILITY, WHETHER IN CONTRACT, STRICT LIABILITY, OR TORT
-(INCLUDING NEGLIGENCE OR OTHERWISE) ARISING IN ANY WAY OUT OF THE USE
-OF THIS SOFTWARE, EVEN IF ADVISED OF THE POSSIBILITY OF SUCH DAMAGE.
-
---------------------------------------------------------------------------------
-
-Group: com.google.api-client  Name: google-api-client  Version: 2.7.2
-Project URL: https://developers.google.com/api-client-library/java/
-License: The Apache Software License, Version 2.0 - http://www.apache.org/licenses/LICENSE-2.0.txt
-
---------------------------------------------------------------------------------
-
-Group: com.google.api.grpc  Name: gapic-google-cloud-storage-v2  Version: 2.55.0
-License: Apache-2.0 - https://www.apache.org/licenses/LICENSE-2.0.txt
-
---------------------------------------------------------------------------------
-
-Group: com.google.api.grpc  Name: grpc-google-cloud-storage-v2  Version: 2.55.0
-License: Apache-2.0 - https://www.apache.org/licenses/LICENSE-2.0.txt
-
---------------------------------------------------------------------------------
-
-Group: com.google.api.grpc  Name: proto-google-cloud-storage-v2  Version: 2.55.0
-License: Apache-2.0 - https://www.apache.org/licenses/LICENSE-2.0.txt
-
---------------------------------------------------------------------------------
-
-Group: com.google.api.grpc  Name: proto-google-common-protos  Version: 2.60.0
-Project URL: https://github.com/googleapis/sdk-platform-java
-License: Apache-2.0 - https://www.apache.org/licenses/LICENSE-2.0.txt
-
---------------------------------------------------------------------------------
-
-Group: com.google.api.grpc  Name: proto-google-iam-v1  Version: 1.55.0
-Project URL: https://github.com/googleapis/sdk-platform-java
-License: Apache-2.0 - https://www.apache.org/licenses/LICENSE-2.0.txt
-
---------------------------------------------------------------------------------
-
-Group: com.google.api.grpc  Name: grpc-google-cloud-bigquerystorage-v1  Version: 3.16.2
-Project URL: https://github.com/googleapis/java-bigquerystorage/
-License: Apache-2.0 - https://www.apache.org/licenses/LICENSE-2.0.txt
-
---------------------------------------------------------------------------------
-
-Group: com.google.api.grpc  Name: grpc-google-cloud-bigquerystorage-v1beta1  Version: 0.188.2
-Project URL: https://github.com/googleapis/java-bigquerystorage/
-License: Apache-2.0 - https://www.apache.org/licenses/LICENSE-2.0.txt
-
---------------------------------------------------------------------------------
-
-Group: com.google.api.grpc  Name: grpc-google-cloud-bigquerystorage-v1beta2  Version: 0.188.2
-Project URL: https://github.com/googleapis/java-bigquerystorage/
-License: Apache-2.0 - https://www.apache.org/licenses/LICENSE-2.0.txt
-
---------------------------------------------------------------------------------
-
-Group: com.google.api.grpc  Name: proto-google-cloud-bigquerystorage-v1  Version: 3.16.2
-Project URL: https://github.com/googleapis/java-bigquerystorage/
-License: Apache-2.0 - https://www.apache.org/licenses/LICENSE-2.0.txt
-
---------------------------------------------------------------------------------
-
-Group: com.google.api.grpc  Name: proto-google-cloud-bigquerystorage-v1alpha  Version: 3.16.2
-Project URL: https://github.com/googleapis/java-bigquerystorage/
-License: Apache-2.0 - https://www.apache.org/licenses/LICENSE-2.0.txt
-
---------------------------------------------------------------------------------
-
-Group: com.google.api.grpc  Name: proto-google-cloud-bigquerystorage-v1beta  Version: 3.16.2
-Project URL: https://github.com/googleapis/java-bigquerystorage/
-License: Apache-2.0 - https://www.apache.org/licenses/LICENSE-2.0.txt
-
---------------------------------------------------------------------------------
-
-Group: com.google.api.grpc  Name: proto-google-cloud-bigquerystorage-v1beta1  Version: 0.188.2
-Project URL: https://github.com/googleapis/java-bigquerystorage/
-License: Apache-2.0 - https://www.apache.org/licenses/LICENSE-2.0.txt
-
---------------------------------------------------------------------------------
-
-Group: com.google.api.grpc  Name: proto-google-cloud-bigquerystorage-v1beta2  Version: 0.188.2
-Project URL: https://github.com/googleapis/java-bigquerystorage/
-License: Apache-2.0 - https://www.apache.org/licenses/LICENSE-2.0.txt
-
---------------------------------------------------------------------------------
-
-Group: com.google.api.grpc  Name: proto-google-cloud-monitoring-v3  Version: 3.73.0
-Project URL: https://github.com/googleapis/google-cloud-java
-License: Apache-2.0 - https://www.apache.org/licenses/LICENSE-2.0.txt
-
---------------------------------------------------------------------------------
-
-Group: com.google.api.grpc  Name: proto-google-cloud-storage-v2  Version: 2.55.0
-License: Apache-2.0 - https://www.apache.org/licenses/LICENSE-2.0.txt 
-
---------------------------------------------------------------------------------
-
-Group: com.google.apis  Name: google-api-services-storage  Version: v1-rev20250718-2.0.0
-License: The Apache Software License, Version 2.0 - http://www.apache.org/licenses/LICENSE-2.0.txt
-
---------------------------------------------------------------------------------
-
-Group: com.google.apis  Name: google-api-services-bigquery  Version: v2-rev20250706-2.0.0
-License: The Apache Software License, Version 2.0 - http://www.apache.org/licenses/LICENSE-2.0.txt
-
---------------------------------------------------------------------------------
-
-Group: com.google.auth  Name: google-auth-library-credentials  Version: 1.37.1
-License: BSD New license
-Copyright 2014, Google Inc. All rights reserved.
-
-Redistribution and use in source and binary forms, with or without
-modification, are permitted provided that the following conditions are
-met:
-
-   * Redistributions of source code must retain the above copyright
-notice, this list of conditions and the following disclaimer.
-   * Redistributions in binary form must reproduce the above
-copyright notice, this list of conditions and the following disclaimer
-in the documentation and/or other materials provided with the
-distribution.
-
-   * Neither the name of Google Inc. nor the names of its
-contributors may be used to endorse or promote products derived from
-this software without specific prior written permission.
-
-THIS SOFTWARE IS PROVIDED BY THE COPYRIGHT HOLDERS AND CONTRIBUTORS
-"AS IS" AND ANY EXPRESS OR IMPLIED WARRANTIES, INCLUDING, BUT NOT
-LIMITED TO, THE IMPLIED WARRANTIES OF MERCHANTABILITY AND FITNESS FOR
-A PARTICULAR PURPOSE ARE DISCLAIMED. IN NO EVENT SHALL THE COPYRIGHT
-OWNER OR CONTRIBUTORS BE LIABLE FOR ANY DIRECT, INDIRECT, INCIDENTAL,
-SPECIAL, EXEMPLARY, OR CONSEQUENTIAL DAMAGES (INCLUDING, BUT NOT
-LIMITED TO, PROCUREMENT OF SUBSTITUTE GOODS OR SERVICES; LOSS OF USE,
-DATA, OR PROFITS; OR BUSINESS INTERRUPTION) HOWEVER CAUSED AND ON ANY
-THEORY OF LIABILITY, WHETHER IN CONTRACT, STRICT LIABILITY, OR TORT
-(INCLUDING NEGLIGENCE OR OTHERWISE) ARISING IN ANY WAY OUT OF THE USE
-OF THIS SOFTWARE, EVEN IF ADVISED OF THE POSSIBILITY OF SUCH DAMAGE.
-
---------------------------------------------------------------------------------
-
-Group: com.google.auth  Name: google-auth-library-oauth2-http  Version: 1.37.1
-License: BSD New license
-Copyright 2014, Google Inc. All rights reserved.
-
-Redistribution and use in source and binary forms, with or without
-modification, are permitted provided that the following conditions are
-met:
-
-   * Redistributions of source code must retain the above copyright
-notice, this list of conditions and the following disclaimer.
-   * Redistributions in binary form must reproduce the above
-copyright notice, this list of conditions and the following disclaimer
-in the documentation and/or other materials provided with the
-distribution.
-
-   * Neither the name of Google Inc. nor the names of its
-contributors may be used to endorse or promote products derived from
-this software without specific prior written permission.
-
-THIS SOFTWARE IS PROVIDED BY THE COPYRIGHT HOLDERS AND CONTRIBUTORS
-"AS IS" AND ANY EXPRESS OR IMPLIED WARRANTIES, INCLUDING, BUT NOT
-LIMITED TO, THE IMPLIED WARRANTIES OF MERCHANTABILITY AND FITNESS FOR
-A PARTICULAR PURPOSE ARE DISCLAIMED. IN NO EVENT SHALL THE COPYRIGHT
-OWNER OR CONTRIBUTORS BE LIABLE FOR ANY DIRECT, INDIRECT, INCIDENTAL,
-SPECIAL, EXEMPLARY, OR CONSEQUENTIAL DAMAGES (INCLUDING, BUT NOT
-LIMITED TO, PROCUREMENT OF SUBSTITUTE GOODS OR SERVICES; LOSS OF USE,
-DATA, OR PROFITS; OR BUSINESS INTERRUPTION) HOWEVER CAUSED AND ON ANY
-THEORY OF LIABILITY, WHETHER IN CONTRACT, STRICT LIABILITY, OR TORT
-(INCLUDING NEGLIGENCE OR OTHERWISE) ARISING IN ANY WAY OUT OF THE USE
-OF THIS SOFTWARE, EVEN IF ADVISED OF THE POSSIBILITY OF SUCH DAMAGE.
-
---------------------------------------------------------------------------------
-
-Group: com.google.auto.value  Name: auto-value-annotations  Version: 1.11.0
-Project URL: https://github.com/google/auto/tree/master/value
-License: Apache 2.0 - http://www.apache.org/licenses/LICENSE-2.0.txt
-
---------------------------------------------------------------------------------
-
-Group: com.google.auto.value  Name: auto-value  Version: 1.11.0
-Project URL: https://github.com/google/auto/tree/main/value
-License: Apache 2.0 - http://www.apache.org/licenses/LICENSE-2.0.txt
-
---------------------------------------------------------------------------------
-
-Group: com.google.escapevelocity Name: escapevelocity Version: 0.9
-Project URL: https://github.com/google/escapevelocity
-License: Apache 2.0 - http://www.apache.org/licenses/LICENSE-2.0.txt
-
---------------------------------------------------------------------------------
-
-Group: com.squareup Name: javapoet Version: 1.13.0
-Project URL: https://github.com/square/javapoet
-License: Apache 2.0 - http://www.apache.org/licenses/LICENSE-2.0.txt
-
---------------------------------------------------------------------------------
-
-Group: org.ow2.asm Name: asm Version: 9.2
-Project URL: https://asm.ow2.io/
-License: BSD-3-Clause
-
-Copyright (c) 2000-2011 INRIA, France Telecom
-All rights reserved.
-
-Redistribution and use in source and binary forms, with or without
-modification, are permitted provided that the following conditions
-are met:
-
-Redistributions of source code must retain the above copyright
-notice, this list of conditions and the following disclaimer.
-
-Redistributions in binary form must reproduce the above copyright
-notice, this list of conditions and the following disclaimer in the
-documentation and/or other materials provided with the distribution.
-
-Neither the name of the copyright holders nor the names of its
-contributors may be used to endorse or promote products derived from
-this software without specific prior written permission.
-
-THIS SOFTWARE IS PROVIDED BY THE COPYRIGHT HOLDERS AND CONTRIBUTORS "AS IS"
-AND ANY EXPRESS OR IMPLIED WARRANTIES, INCLUDING, BUT NOT LIMITED TO, THE
-IMPLIED WARRANTIES OF MERCHANTABILITY AND FITNESS FOR A PARTICULAR PURPOSE
-ARE DISCLAIMED. IN NO EVENT SHALL THE COPYRIGHT OWNER OR CONTRIBUTORS BE
-LIABLE FOR ANY DIRECT, INDIRECT, INCIDENTAL, SPECIAL, EXEMPLARY, OR
-CONSEQUENTIAL DAMAGES (INCLUDING, BUT NOT LIMITED TO, PROCUREMENT OF
-SUBSTITUTE GOODS OR SERVICES; LOSS OF USE, DATA, OR PROFITS; OR BUSINESS
-INTERRUPTION) HOWEVER CAUSED AND ON ANY THEORY OF LIABILITY, WHETHER IN
-CONTRACT, STRICT LIABILITY, OR TORT (INCLUDING NEGLIGENCE OR OTHERWISE)
-ARISING IN ANY WAY OUT OF THE USE OF THIS SOFTWARE, EVEN IF ADVISED OF
-THE POSSIBILITY OF SUCH DAMAGE.
-
---------------------------------------------------------------------------------
-
-Group: com.google.cloud  Name: google-cloud-core  Version: 2.59.0
-Project URL: https://github.com/googleapis/java-core
-License: Apache-2.0 - https://www.apache.org/licenses/LICENSE-2.0.txt
-
---------------------------------------------------------------------------------
-
-Group: com.google.cloud  Name: google-cloud-core-grpc  Version: 2.59.0
-Project URL: https://github.com/googleapis/java-core
-License: Apache-2.0 - https://www.apache.org/licenses/LICENSE-2.0.txt
-
---------------------------------------------------------------------------------
-
-Group: com.google.cloud  Name: google-cloud-core-http  Version: 2.59.0
-Project URL: https://github.com/googleapis/java-core
-License: Apache-2.0 - https://www.apache.org/licenses/LICENSE-2.0.txt
-
---------------------------------------------------------------------------------
-
-Group: com.google.cloud  Name: google-cloud-storage  Version: 2.55.0
-Project URL: https://github.com/googleapis/java-storage
-License: Apache-2.0 - https://www.apache.org/licenses/LICENSE-2.0.txt
->>>>>>> 42719ef4
-
---------------------------------------------------------------------------------
-
-Group: com.google.cloud  Name: google-cloud-bigquery  Version: 2.54.1
-Project URL: https://github.com/googleapis/java-bigquery
-License: Apache-2.0 - https://www.apache.org/licenses/LICENSE-2.0.txt
-
---------------------------------------------------------------------------------
-
-Group: com.google.cloud  Name: google-cloud-bigquerystorage  Version: 3.16.2
-Project URL: https://github.com/googleapis/java-bigquerystorage
-License: Apache-2.0 - https://www.apache.org/licenses/LICENSE-2.0.txt
-
---------------------------------------------------------------------------------
-
-Group: com.google.cloud  Name: google-cloud-monitoring  Version: 3.73.0
-Project URL: https://github.com/googleapis/google-cloud-java
-License: Apache-2.0 - https://www.apache.org/licenses/LICENSE-2.0.txt
-
---------------------------------------------------------------------------------
-
-Group: com.google.cloud.opentelemetry  Name: detector-resources-support  Version: 0.33.0
-Project URL: https://github.com/GoogleCloudPlatform/opentelemetry-operations-java
-License: The Apache License, Version 2.0 - http://www.apache.org/licenses/LICENSE-2.0.txt
-
---------------------------------------------------------------------------------
-
-Group: com.google.cloud.opentelemetry  Name: exporter-metrics  Version: 0.33.0
-Project URL: https://github.com/GoogleCloudPlatform/opentelemetry-operations-java
-License: The Apache License, Version 2.0 - http://www.apache.org/licenses/LICENSE-2.0.txt
-
---------------------------------------------------------------------------------
-
-Group: com.google.cloud.opentelemetry  Name: shared-resourcemapping  Version: 0.33.0
-Project URL: https://github.com/GoogleCloudPlatform/opentelemetry-operations-java
-License: The Apache License, Version 2.0 - http://www.apache.org/licenses/LICENSE-2.0.txt 
-
---------------------------------------------------------------------------------
-
-Group: com.google.code.gson  Name: gson  Version: 2.12.1
-Project URL: https://github.com/google/gson/
-License: Apache-2.0 - https://www.apache.org/licenses/LICENSE-2.0.txt
 
 --------------------------------------------------------------------------------
 
@@ -813,52 +470,36 @@
 
 --------------------------------------------------------------------------------
 
-<<<<<<< HEAD
-Group: com.google.code.gson  Name: gson  Version: 2.11.0
+Group: com.google.code.gson  Name: gson  Version: 2.12.1
 Project URL (from manifest): https://github.com/google/gson
 Manifest License: "Apache-2.0";link="https://www.apache.org/licenses/LICENSE-2.0.txt" (Not packaged)
 License (from POM): Apache-2.0 - https://www.apache.org/licenses/LICENSE-2.0.txt
 
 --------------------------------------------------------------------------------
 
-Group: com.google.errorprone  Name: error_prone_annotations  Version: 2.36.0
+Group: com.google.errorprone  Name: error_prone_annotations  Version: 2.42.0
 Project URL (from manifest): https://errorprone.info/error_prone_annotations
 Manifest License: "Apache 2.0";link="http://www.apache.org/licenses/LICENSE-2.0.txt" (Not packaged)
 License (from POM): Apache 2.0 - http://www.apache.org/licenses/LICENSE-2.0.txt
-=======
-Group: com.google.errorprone  Name: error_prone_annotations  Version: 2.38.0
-Project URL: https://github.com/google/error-prone
-License: Apache 2.0 - http://www.apache.org/licenses/LICENSE-2.0.txt
 
 --------------------------------------------------------------------------------
 
 Group: com.google.flatbuffers  Name: flatbuffers-java  Version: 24.3.25
-Project URL: https://github.com/google/flatbuffers
-License: Apache License V2.0 - https://raw.githubusercontent.com/google/flatbuffers/master/LICENSE
->>>>>>> 42719ef4
-
---------------------------------------------------------------------------------
-
-Group: com.google.guava  Name: failureaccess  Version: 1.0.2
-<<<<<<< HEAD
+Project URL (from POM): https://github.com/google/flatbuffers
+License (from POM): Apache License V2.0 - https://raw.githubusercontent.com/google/flatbuffers/master/LICENSE
+
+--------------------------------------------------------------------------------
+
+Group: com.google.guava  Name: failureaccess  Version: 1.0.3
 Project URL (from manifest): https://github.com/google/guava/
-License (from POM): The Apache Software License, Version 2.0 - http://www.apache.org/licenses/LICENSE-2.0.txt
-=======
-Project URL: https://github.com/google/guava/
-License: The Apache Software License, Version 2.0 - http://www.apache.org/licenses/LICENSE-2.0.txt
->>>>>>> 42719ef4
-
---------------------------------------------------------------------------------
-
-Group: com.google.guava  Name: guava  Version: 33.4.0-jre
-<<<<<<< HEAD
+License (from POM): Apache License, Version 2.0 - http://www.apache.org/licenses/LICENSE-2.0.txt
+
+--------------------------------------------------------------------------------
+
+Group: com.google.guava  Name: guava  Version: 33.5.0-jre
 Project URL (from manifest): https://github.com/google/guava/
 Project URL (from POM): https://github.com/google/guava
 License (from POM): Apache License, Version 2.0 - http://www.apache.org/licenses/LICENSE-2.0.txt
-=======
-Project URL: https://github.com/google/guava/
-License: Apache License, Version 2.0 - http://www.apache.org/licenses/LICENSE-2.0.txt
->>>>>>> 42719ef4
 
 --------------------------------------------------------------------------------
 
@@ -867,175 +508,186 @@
 
 --------------------------------------------------------------------------------
 
-Group: com.google.http-client  Name: google-http-client  Version: 1.45.3
+Group: com.google.http-client  Name: google-http-client  Version: 2.0.2
 Project URL (from manifest): https://www.google.com/
 License (from POM): Apache-2.0 - https://www.apache.org/licenses/LICENSE-2.0.txt
 License (from POM): The Apache Software License, Version 2.0 - http://www.apache.org/licenses/LICENSE-2.0.txt
 
 --------------------------------------------------------------------------------
 
-Group: com.google.http-client  Name: google-http-client-apache-v2  Version: 1.45.3
+Group: com.google.http-client  Name: google-http-client-apache-v2  Version: 2.0.2
 Project URL (from manifest): https://www.google.com/
 License (from POM): Apache-2.0 - https://www.apache.org/licenses/LICENSE-2.0.txt
 License (from POM): The Apache Software License, Version 2.0 - http://www.apache.org/licenses/LICENSE-2.0.txt
 
 --------------------------------------------------------------------------------
 
-<<<<<<< HEAD
-Group: com.google.http-client  Name: google-http-client-appengine  Version: 1.45.3
-License (from POM): Apache-2.0 - https://www.apache.org/licenses/LICENSE-2.0.txt
-License (from POM): The Apache Software License, Version 2.0 - http://www.apache.org/licenses/LICENSE-2.0.txt
-
---------------------------------------------------------------------------------
-
-Group: com.google.http-client  Name: google-http-client-gson  Version: 1.45.3
-License (from POM): Apache-2.0 - https://www.apache.org/licenses/LICENSE-2.0.txt
-License (from POM): The Apache Software License, Version 2.0 - http://www.apache.org/licenses/LICENSE-2.0.txt
-
---------------------------------------------------------------------------------
-
-Group: com.google.http-client  Name: google-http-client-jackson2  Version: 1.45.3
-License (from POM): Apache-2.0 - https://www.apache.org/licenses/LICENSE-2.0.txt
-License (from POM): The Apache Software License, Version 2.0 - http://www.apache.org/licenses/LICENSE-2.0.txt
-
---------------------------------------------------------------------------------
-
-Group: com.google.j2objc  Name: j2objc-annotations  Version: 3.0.0
+Group: com.google.http-client  Name: google-http-client-appengine  Version: 2.0.2
+License (from POM): Apache-2.0 - https://www.apache.org/licenses/LICENSE-2.0.txt
+License (from POM): The Apache Software License, Version 2.0 - http://www.apache.org/licenses/LICENSE-2.0.txt
+
+--------------------------------------------------------------------------------
+
+Group: com.google.http-client  Name: google-http-client-gson  Version: 2.0.2
+License (from POM): Apache-2.0 - https://www.apache.org/licenses/LICENSE-2.0.txt
+License (from POM): The Apache Software License, Version 2.0 - http://www.apache.org/licenses/LICENSE-2.0.txt
+
+--------------------------------------------------------------------------------
+
+Group: com.google.http-client  Name: google-http-client-jackson2  Version: 2.0.2
+License (from POM): Apache-2.0 - https://www.apache.org/licenses/LICENSE-2.0.txt
+License (from POM): The Apache Software License, Version 2.0 - http://www.apache.org/licenses/LICENSE-2.0.txt
+
+--------------------------------------------------------------------------------
+
+Group: com.google.j2objc  Name: j2objc-annotations  Version: 3.1
 Project URL (from POM): https://github.com/google/j2objc/
 License (from POM): Apache License, Version 2.0 - http://www.apache.org/licenses/LICENSE-2.0.txt
 
 --------------------------------------------------------------------------------
 
-Group: com.google.oauth-client  Name: google-oauth-client  Version: 1.37.0
+Group: com.google.oauth-client  Name: google-oauth-client  Version: 1.39.0
 Project URL (from manifest): https://www.google.com/
 License (from POM): The Apache Software License, Version 2.0 - https://www.apache.org/licenses/LICENSE-2.0.txt
 
 --------------------------------------------------------------------------------
 
-Group: com.google.protobuf  Name: protobuf-java  Version: 4.29.0
+Group: com.google.protobuf  Name: protobuf-java  Version: 4.33.0
 Project URL (from manifest): https://developers.google.com/protocol-buffers/
 License (from POM): BSD-3-Clause - https://opensource.org/licenses/BSD-3-Clause
 
 --------------------------------------------------------------------------------
 
-Group: com.google.protobuf  Name: protobuf-java-util  Version: 4.29.0
+Group: com.google.protobuf  Name: protobuf-java-util  Version: 4.33.0
 Project URL (from manifest): https://developers.google.com/protocol-buffers/
 License (from POM): BSD-3-Clause - https://opensource.org/licenses/BSD-3-Clause
 
 --------------------------------------------------------------------------------
 
-Group: com.google.re2j  Name: re2j  Version: 1.7
+Group: com.google.re2j  Name: re2j  Version: 1.8
 Project URL (from POM): http://github.com/google/re2j
 License (from POM): Go License - https://golang.org/LICENSE
 
 --------------------------------------------------------------------------------
 
-Group: commons-codec  Name: commons-codec  Version: 1.17.1
+Group: commons-codec  Name: commons-codec  Version: 1.18.0
 Project URL (from manifest): https://commons.apache.org/proper/commons-codec/
 Project URL (from POM): https://commons.apache.org/proper/commons-codec/
 License (from POM): Apache-2.0 - https://www.apache.org/licenses/LICENSE-2.0.txt
 
 --------------------------------------------------------------------------------
 
-Group: io.grpc  Name: grpc-alts  Version: 1.69.0
-Project URL (from POM): https://github.com/grpc/grpc-java
-License (from POM): Apache 2.0 - https://opensource.org/licenses/Apache-2.0
-
---------------------------------------------------------------------------------
-
-Group: io.grpc  Name: grpc-api  Version: 1.69.0
-Project URL (from POM): https://github.com/grpc/grpc-java
-License (from POM): Apache 2.0 - https://opensource.org/licenses/Apache-2.0
-
---------------------------------------------------------------------------------
-
-Group: io.grpc  Name: grpc-auth  Version: 1.69.0
-Project URL (from POM): https://github.com/grpc/grpc-java
-License (from POM): Apache 2.0 - https://opensource.org/licenses/Apache-2.0
-
---------------------------------------------------------------------------------
-
-Group: io.grpc  Name: grpc-context  Version: 1.69.0
-Project URL (from POM): https://github.com/grpc/grpc-java
-License (from POM): Apache 2.0 - https://opensource.org/licenses/Apache-2.0
-
---------------------------------------------------------------------------------
-
-Group: io.grpc  Name: grpc-core  Version: 1.69.0
-Project URL (from POM): https://github.com/grpc/grpc-java
-License (from POM): Apache 2.0 - https://opensource.org/licenses/Apache-2.0
-
---------------------------------------------------------------------------------
-
-Group: io.grpc  Name: grpc-googleapis  Version: 1.69.0
-Project URL (from POM): https://github.com/grpc/grpc-java
-License (from POM): Apache 2.0 - https://opensource.org/licenses/Apache-2.0
-
---------------------------------------------------------------------------------
-
-Group: io.grpc  Name: grpc-grpclb  Version: 1.69.0
-Project URL (from POM): https://github.com/grpc/grpc-java
-License (from POM): Apache 2.0 - https://opensource.org/licenses/Apache-2.0
-
---------------------------------------------------------------------------------
-
-Group: io.grpc  Name: grpc-inprocess  Version: 1.69.0
-Project URL (from POM): https://github.com/grpc/grpc-java
-License (from POM): Apache 2.0 - https://opensource.org/licenses/Apache-2.0
-
---------------------------------------------------------------------------------
-
-Group: io.grpc  Name: grpc-netty-shaded  Version: 1.69.0
-Project URL (from POM): https://github.com/grpc/grpc-java
-License (from POM): Apache 2.0 - https://opensource.org/licenses/Apache-2.0
-
---------------------------------------------------------------------------------
-
-Group: io.grpc  Name: grpc-opentelemetry  Version: 1.69.0
-Project URL (from POM): https://github.com/grpc/grpc-java
-License (from POM): Apache 2.0 - https://opensource.org/licenses/Apache-2.0
-
---------------------------------------------------------------------------------
-
-Group: io.grpc  Name: grpc-protobuf  Version: 1.69.0
-Project URL (from POM): https://github.com/grpc/grpc-java
-License (from POM): Apache 2.0 - https://opensource.org/licenses/Apache-2.0
-
---------------------------------------------------------------------------------
-
-Group: io.grpc  Name: grpc-protobuf-lite  Version: 1.69.0
-Project URL (from POM): https://github.com/grpc/grpc-java
-License (from POM): Apache 2.0 - https://opensource.org/licenses/Apache-2.0
-
---------------------------------------------------------------------------------
-
-Group: io.grpc  Name: grpc-rls  Version: 1.69.0
-Project URL (from POM): https://github.com/grpc/grpc-java
-License (from POM): Apache 2.0 - https://opensource.org/licenses/Apache-2.0
-
---------------------------------------------------------------------------------
-
-Group: io.grpc  Name: grpc-services  Version: 1.69.0
-Project URL (from POM): https://github.com/grpc/grpc-java
-License (from POM): Apache 2.0 - https://opensource.org/licenses/Apache-2.0
-
---------------------------------------------------------------------------------
-
-Group: io.grpc  Name: grpc-stub  Version: 1.69.0
-Project URL (from POM): https://github.com/grpc/grpc-java
-License (from POM): Apache 2.0 - https://opensource.org/licenses/Apache-2.0
-
---------------------------------------------------------------------------------
-
-Group: io.grpc  Name: grpc-util  Version: 1.69.0
-Project URL (from POM): https://github.com/grpc/grpc-java
-License (from POM): Apache 2.0 - https://opensource.org/licenses/Apache-2.0
-
---------------------------------------------------------------------------------
-
-Group: io.grpc  Name: grpc-xds  Version: 1.69.0
-Project URL (from POM): https://github.com/grpc/grpc-java
-License (from POM): Apache 2.0 - https://opensource.org/licenses/Apache-2.0
+Group: io.grpc  Name: grpc-alts  Version: 1.76.0
+Project URL (from POM): https://github.com/grpc/grpc-java
+License (from POM): Apache 2.0 - https://opensource.org/licenses/Apache-2.0
+
+--------------------------------------------------------------------------------
+
+Group: io.grpc  Name: grpc-api  Version: 1.76.0
+Project URL (from POM): https://github.com/grpc/grpc-java
+License (from POM): Apache 2.0 - https://opensource.org/licenses/Apache-2.0
+
+--------------------------------------------------------------------------------
+
+Group: io.grpc  Name: grpc-auth  Version: 1.76.0
+Project URL (from POM): https://github.com/grpc/grpc-java
+License (from POM): Apache 2.0 - https://opensource.org/licenses/Apache-2.0
+
+--------------------------------------------------------------------------------
+
+Group: io.grpc  Name: grpc-context  Version: 1.76.0
+Project URL (from POM): https://github.com/grpc/grpc-java
+License (from POM): Apache 2.0 - https://opensource.org/licenses/Apache-2.0
+
+--------------------------------------------------------------------------------
+
+Group: io.grpc  Name: grpc-core  Version: 1.76.0
+Project URL (from POM): https://github.com/grpc/grpc-java
+License (from POM): Apache 2.0 - https://opensource.org/licenses/Apache-2.0
+
+--------------------------------------------------------------------------------
+
+Group: io.grpc  Name: grpc-googleapis  Version: 1.76.0
+Project URL (from POM): https://github.com/grpc/grpc-java
+License (from POM): Apache 2.0 - https://opensource.org/licenses/Apache-2.0
+
+--------------------------------------------------------------------------------
+
+Group: io.grpc  Name: grpc-grpclb  Version: 1.76.0
+Project URL (from POM): https://github.com/grpc/grpc-java
+License (from POM): Apache 2.0 - https://opensource.org/licenses/Apache-2.0
+
+--------------------------------------------------------------------------------
+
+Group: io.grpc  Name: grpc-inprocess  Version: 1.76.0
+Project URL (from POM): https://github.com/grpc/grpc-java
+License (from POM): Apache 2.0 - https://opensource.org/licenses/Apache-2.0
+
+--------------------------------------------------------------------------------
+
+Group: io.grpc  Name: grpc-netty-shaded  Version: 1.76.0
+Project URL (from POM): https://github.com/grpc/grpc-java
+License (from POM): Apache 2.0 - https://opensource.org/licenses/Apache-2.0
+
+--------------------------------------------------------------------------------
+
+Group: io.grpc  Name: grpc-opentelemetry  Version: 1.76.0
+Project URL (from POM): https://github.com/grpc/grpc-java
+License (from POM): Apache 2.0 - https://opensource.org/licenses/Apache-2.0
+
+--------------------------------------------------------------------------------
+
+Group: io.grpc  Name: grpc-protobuf  Version: 1.76.0
+Project URL (from POM): https://github.com/grpc/grpc-java
+License (from POM): Apache 2.0 - https://opensource.org/licenses/Apache-2.0
+
+--------------------------------------------------------------------------------
+
+Group: io.grpc  Name: grpc-protobuf-lite  Version: 1.76.0
+Project URL (from POM): https://github.com/grpc/grpc-java
+License (from POM): Apache 2.0 - https://opensource.org/licenses/Apache-2.0
+
+--------------------------------------------------------------------------------
+
+Group: io.grpc  Name: grpc-rls  Version: 1.76.0
+Project URL (from POM): https://github.com/grpc/grpc-java
+License (from POM): Apache 2.0 - https://opensource.org/licenses/Apache-2.0
+
+--------------------------------------------------------------------------------
+
+Group: io.grpc  Name: grpc-services  Version: 1.76.0
+Project URL (from POM): https://github.com/grpc/grpc-java
+License (from POM): Apache 2.0 - https://opensource.org/licenses/Apache-2.0
+
+--------------------------------------------------------------------------------
+
+Group: io.grpc  Name: grpc-stub  Version: 1.76.0
+Project URL (from POM): https://github.com/grpc/grpc-java
+License (from POM): Apache 2.0 - https://opensource.org/licenses/Apache-2.0
+
+--------------------------------------------------------------------------------
+
+Group: io.grpc  Name: grpc-util  Version: 1.76.0
+Project URL (from POM): https://github.com/grpc/grpc-java
+License (from POM): Apache 2.0 - https://opensource.org/licenses/Apache-2.0
+
+--------------------------------------------------------------------------------
+
+Group: io.grpc  Name: grpc-xds  Version: 1.76.0
+Project URL (from POM): https://github.com/grpc/grpc-java
+License (from POM): Apache 2.0 - https://opensource.org/licenses/Apache-2.0
+
+--------------------------------------------------------------------------------
+
+Group: io.netty  Name: netty-buffer  Version: 4.1.110.Final
+Project URL (from manifest): https://netty.io/
+License (from POM): Apache License, Version 2.0 - https://www.apache.org/licenses/LICENSE-2.0
+
+--------------------------------------------------------------------------------
+
+Group: io.netty  Name: netty-common  Version: 4.1.110.Final
+Project URL (from manifest): https://netty.io/
+License (from POM): Apache License, Version 2.0 - https://www.apache.org/licenses/LICENSE-2.0
 
 --------------------------------------------------------------------------------
 
@@ -1051,55 +703,55 @@
 
 --------------------------------------------------------------------------------
 
-Group: io.opentelemetry  Name: opentelemetry-api  Version: 1.45.0
+Group: io.opentelemetry  Name: opentelemetry-api  Version: 1.52.0
 Project URL (from POM): https://github.com/open-telemetry/opentelemetry-java
 License (from POM): The Apache License, Version 2.0 - http://www.apache.org/licenses/LICENSE-2.0.txt
 
 --------------------------------------------------------------------------------
 
-Group: io.opentelemetry  Name: opentelemetry-api-incubator  Version: 1.45.0-alpha
+Group: io.opentelemetry  Name: opentelemetry-common  Version: 1.52.0
 Project URL (from POM): https://github.com/open-telemetry/opentelemetry-java
 License (from POM): The Apache License, Version 2.0 - http://www.apache.org/licenses/LICENSE-2.0.txt
 
 --------------------------------------------------------------------------------
 
-Group: io.opentelemetry  Name: opentelemetry-context  Version: 1.45.0
+Group: io.opentelemetry  Name: opentelemetry-context  Version: 1.52.0
 Project URL (from POM): https://github.com/open-telemetry/opentelemetry-java
 License (from POM): The Apache License, Version 2.0 - http://www.apache.org/licenses/LICENSE-2.0.txt
 
 --------------------------------------------------------------------------------
 
-Group: io.opentelemetry  Name: opentelemetry-sdk  Version: 1.45.0
+Group: io.opentelemetry  Name: opentelemetry-sdk  Version: 1.52.0
 Project URL (from POM): https://github.com/open-telemetry/opentelemetry-java
 License (from POM): The Apache License, Version 2.0 - http://www.apache.org/licenses/LICENSE-2.0.txt
 
 --------------------------------------------------------------------------------
 
-Group: io.opentelemetry  Name: opentelemetry-sdk-common  Version: 1.45.0
+Group: io.opentelemetry  Name: opentelemetry-sdk-common  Version: 1.52.0
 Project URL (from POM): https://github.com/open-telemetry/opentelemetry-java
 License (from POM): The Apache License, Version 2.0 - http://www.apache.org/licenses/LICENSE-2.0.txt
 
 --------------------------------------------------------------------------------
 
-Group: io.opentelemetry  Name: opentelemetry-sdk-extension-autoconfigure-spi  Version: 1.45.0
+Group: io.opentelemetry  Name: opentelemetry-sdk-extension-autoconfigure-spi  Version: 1.52.0
 Project URL (from POM): https://github.com/open-telemetry/opentelemetry-java
 License (from POM): The Apache License, Version 2.0 - http://www.apache.org/licenses/LICENSE-2.0.txt
 
 --------------------------------------------------------------------------------
 
-Group: io.opentelemetry  Name: opentelemetry-sdk-logs  Version: 1.45.0
+Group: io.opentelemetry  Name: opentelemetry-sdk-logs  Version: 1.52.0
 Project URL (from POM): https://github.com/open-telemetry/opentelemetry-java
 License (from POM): The Apache License, Version 2.0 - http://www.apache.org/licenses/LICENSE-2.0.txt
 
 --------------------------------------------------------------------------------
 
-Group: io.opentelemetry  Name: opentelemetry-sdk-metrics  Version: 1.45.0
+Group: io.opentelemetry  Name: opentelemetry-sdk-metrics  Version: 1.52.0
 Project URL (from POM): https://github.com/open-telemetry/opentelemetry-java
 License (from POM): The Apache License, Version 2.0 - http://www.apache.org/licenses/LICENSE-2.0.txt
 
 --------------------------------------------------------------------------------
 
-Group: io.opentelemetry  Name: opentelemetry-sdk-trace  Version: 1.45.0
+Group: io.opentelemetry  Name: opentelemetry-sdk-trace  Version: 1.52.0
 Project URL (from POM): https://github.com/open-telemetry/opentelemetry-java
 License (from POM): The Apache License, Version 2.0 - http://www.apache.org/licenses/LICENSE-2.0.txt
 
@@ -1111,7 +763,7 @@
 
 --------------------------------------------------------------------------------
 
-Group: io.opentelemetry.semconv  Name: opentelemetry-semconv  Version: 1.27.0-alpha
+Group: io.opentelemetry.semconv  Name: opentelemetry-semconv  Version: 1.29.0-alpha
 Project URL (from POM): https://github.com/open-telemetry/semantic-conventions-java
 License (from POM): The Apache License, Version 2.0 - http://www.apache.org/licenses/LICENSE-2.0.txt
 
@@ -1120,299 +772,6 @@
 Group: io.perfmark  Name: perfmark-api  Version: 0.27.0
 Project URL (from POM): https://github.com/perfmark/perfmark
 License (from POM): Apache 2.0 - https://opensource.org/licenses/Apache-2.0
-=======
-Group: com.google.http-client  Name: google-http-client  Version: 1.47.1
-Project URL: https://www.google.com/
-License: The Apache Software License, Version 2.0 - http://www.apache.org/licenses/LICENSE-2.0.txt
-
---------------------------------------------------------------------------------
-
-Group: com.google.http-client  Name: google-http-client-apache-v2  Version: 1.47.1
-Project URL: https://www.google.com/
-License: The Apache Software License, Version 2.0 - http://www.apache.org/licenses/LICENSE-2.0.txt
-
---------------------------------------------------------------------------------
-
-Group: com.google.http-client  Name: google-http-client-appengine  Version: 1.47.1
-Project URL: https://github.com/googleapis/google-http-java-client
-License: The Apache Software License, Version 2.0 - http://www.apache.org/licenses/LICENSE-2.0.txt
-
---------------------------------------------------------------------------------
-
-Group: com.google.http-client  Name: google-http-client-gson  Version: 1.47.1
-Project URL: https://github.com/googleapis/google-http-java-client
-License: The Apache Software License, Version 2.0 - http://www.apache.org/licenses/LICENSE-2.0.txt
-
---------------------------------------------------------------------------------
-
-Group: com.google.http-client  Name: google-http-client-jackson2  Version: 1.47.1
-Project URL: https://github.com/googleapis/google-http-java-client
-License: The Apache Software License, Version 2.0 - http://www.apache.org/licenses/LICENSE-2.0.txt
-
---------------------------------------------------------------------------------
-
-Group: com.google.j2objc  Name: j2objc-annotations  Version: 3.0.0
-Project URL: https://github.com/google/j2objc/
-License: Apache License, Version 2.0 - http://www.apache.org/licenses/LICENSE-2.0.txt
-
---------------------------------------------------------------------------------
-
-Group: com.google.oauth-client  Name: google-oauth-client  Version: 1.39.0
-Project URL: https://www.google.com/
-License: The Apache Software License, Version 2.0 - https://www.apache.org/licenses/LICENSE-2.0.txt
-
---------------------------------------------------------------------------------
-
-Group: com.google.protobuf  Name: protobuf-java  Version: 4.29.4
-Project URL: https://developers.google.com/protocol-buffers/
-License: BSD-3-Clause
-Copyright 2008 Google Inc.  All rights reserved.
-
-Redistribution and use in source and binary forms, with or without
-modification, are permitted provided that the following conditions are
-met:
-
-    * Redistributions of source code must retain the above copyright
-notice, this list of conditions and the following disclaimer.
-    * Redistributions in binary form must reproduce the above
-copyright notice, this list of conditions and the following disclaimer
-in the documentation and/or other materials provided with the
-distribution.
-    * Neither the name of Google Inc. nor the names of its
-contributors may be used to endorse or promote products derived from
-this software without specific prior written permission.
-
-THIS SOFTWARE IS PROVIDED BY THE COPYRIGHT HOLDERS AND CONTRIBUTORS
-"AS IS" AND ANY EXPRESS OR IMPLIED WARRANTIES, INCLUDING, BUT NOT
-LIMITED TO, THE IMPLIED WARRANTIES OF MERCHANTABILITY AND FITNESS FOR
-A PARTICULAR PURPOSE ARE DISCLAIMED. IN NO EVENT SHALL THE COPYRIGHT
-OWNER OR CONTRIBUTORS BE LIABLE FOR ANY DIRECT, INDIRECT, INCIDENTAL,
-SPECIAL, EXEMPLARY, OR CONSEQUENTIAL DAMAGES (INCLUDING, BUT NOT
-LIMITED TO, PROCUREMENT OF SUBSTITUTE GOODS OR SERVICES; LOSS OF USE,
-DATA, OR PROFITS; OR BUSINESS INTERRUPTION) HOWEVER CAUSED AND ON ANY
-THEORY OF LIABILITY, WHETHER IN CONTRACT, STRICT LIABILITY, OR TORT
-(INCLUDING NEGLIGENCE OR OTHERWISE) ARISING IN ANY WAY OUT OF THE USE
-OF THIS SOFTWARE, EVEN IF ADVISED OF THE POSSIBILITY OF SUCH DAMAGE.
-
-Code generated by the Protocol Buffer compiler is owned by the owner
-of the input file used when generating it.  This code is not
-standalone and requires a support library to be linked with it.  This
-support library is itself covered by the above license.
-
---------------------------------------------------------------------------------
-
-Group: com.google.protobuf  Name: protobuf-java-util  Version: 4.29.4
-Project URL: https://developers.google.com/protocol-buffers/
-License: BSD-3-Clause
-Copyright 2008 Google Inc.  All rights reserved.
-
-Redistribution and use in source and binary forms, with or without
-modification, are permitted provided that the following conditions are
-met:
-
-    * Redistributions of source code must retain the above copyright
-notice, this list of conditions and the following disclaimer.
-    * Redistributions in binary form must reproduce the above
-copyright notice, this list of conditions and the following disclaimer
-in the documentation and/or other materials provided with the
-distribution.
-    * Neither the name of Google Inc. nor the names of its
-contributors may be used to endorse or promote products derived from
-this software without specific prior written permission.
-
-THIS SOFTWARE IS PROVIDED BY THE COPYRIGHT HOLDERS AND CONTRIBUTORS
-"AS IS" AND ANY EXPRESS OR IMPLIED WARRANTIES, INCLUDING, BUT NOT
-LIMITED TO, THE IMPLIED WARRANTIES OF MERCHANTABILITY AND FITNESS FOR
-A PARTICULAR PURPOSE ARE DISCLAIMED. IN NO EVENT SHALL THE COPYRIGHT
-OWNER OR CONTRIBUTORS BE LIABLE FOR ANY DIRECT, INDIRECT, INCIDENTAL,
-SPECIAL, EXEMPLARY, OR CONSEQUENTIAL DAMAGES (INCLUDING, BUT NOT
-LIMITED TO, PROCUREMENT OF SUBSTITUTE GOODS OR SERVICES; LOSS OF USE,
-DATA, OR PROFITS; OR BUSINESS INTERRUPTION) HOWEVER CAUSED AND ON ANY
-THEORY OF LIABILITY, WHETHER IN CONTRACT, STRICT LIABILITY, OR TORT
-(INCLUDING NEGLIGENCE OR OTHERWISE) ARISING IN ANY WAY OUT OF THE USE
-OF THIS SOFTWARE, EVEN IF ADVISED OF THE POSSIBILITY OF SUCH DAMAGE.
-
-Code generated by the Protocol Buffer compiler is owned by the owner
-of the input file used when generating it.  This code is not
-standalone and requires a support library to be linked with it.  This
-support library is itself covered by the above license.
-
---------------------------------------------------------------------------------
-
-Group: com.google.re2j  Name: re2j  Version: 1.8
-Project URL: http://github.com/google/re2j
-License: Go License
-This is a work derived from Russ Cox's RE2 in Go, whose license
-http://golang.org/LICENSE is as follows:
-
-Copyright (c) 2009 The Go Authors. All rights reserved.
-
-Redistribution and use in source and binary forms, with or without
-modification, are permitted provided that the following conditions are
-met:
-
-   * Redistributions of source code must retain the above copyright
-     notice, this list of conditions and the following disclaimer.
-
-   * Redistributions in binary form must reproduce the above copyright
-     notice, this list of conditions and the following disclaimer in
-     the documentation and/or other materials provided with the
-     distribution.
-
-   * Neither the name of Google Inc. nor the names of its contributors
-     may be used to endorse or promote products derived from this
-     software without specific prior written permission.
-
-THIS SOFTWARE IS PROVIDED BY THE COPYRIGHT HOLDERS AND CONTRIBUTORS
-"AS IS" AND ANY EXPRESS OR IMPLIED WARRANTIES, INCLUDING, BUT NOT
-LIMITED TO, THE IMPLIED WARRANTIES OF MERCHANTABILITY AND FITNESS FOR
-A PARTICULAR PURPOSE ARE DISCLAIMED. IN NO EVENT SHALL THE COPYRIGHT
-OWNER OR CONTRIBUTORS BE LIABLE FOR ANY DIRECT, INDIRECT, INCIDENTAL,
-SPECIAL, EXEMPLARY, OR CONSEQUENTIAL DAMAGES (INCLUDING, BUT NOT
-LIMITED TO, PROCUREMENT OF SUBSTITUTE GOODS OR SERVICES; LOSS OF USE,
-DATA, OR PROFITS; OR BUSINESS INTERRUPTION) HOWEVER CAUSED AND ON ANY
-THEORY OF LIABILITY, WHETHER IN CONTRACT, STRICT LIABILITY, OR TORT
-(INCLUDING NEGLIGENCE OR OTHERWISE) ARISING IN ANY WAY OUT OF THE USE
-OF THIS SOFTWARE, EVEN IF ADVISED OF THE POSSIBILITY OF SUCH DAMAGE.
-
---------------------------------------------------------------------------------
-
-Group: commons-codec  Name: commons-codec  Version: 1.18.0
-Project URL: https://commons.apache.org/proper/commons-codec/
-License: Apache License, Version 2.0 - https://www.apache.org/licenses/LICENSE-2.0.txt
-
---------------------------------------------------------------------------------
-
-Group: io.grpc  Name: grpc-alts  Version: 1.71.0
-Project URL: https://github.com/grpc/grpc-java
-License: Apache 2.0 - https://opensource.org/licenses/Apache-2.0
-
---------------------------------------------------------------------------------
-
-Group: io.grpc  Name: grpc-api  Version: 1.71.0
-Project URL: https://github.com/grpc/grpc-java
-License: Apache 2.0 - https://opensource.org/licenses/Apache-2.0
-
---------------------------------------------------------------------------------
-
-Group: io.grpc  Name: grpc-auth  Version: 1.71.0
-Project URL: https://github.com/grpc/grpc-java
-License: Apache 2.0 - https://opensource.org/licenses/Apache-2.0
-
---------------------------------------------------------------------------------
-
-Group: io.grpc  Name: grpc-context  Version: 1.71.0
-Project URL: https://github.com/grpc/grpc-java
-License: Apache 2.0 - https://opensource.org/licenses/Apache-2.0
-
---------------------------------------------------------------------------------
-
-Group: io.grpc  Name: grpc-core  Version: 1.71.0
-Project URL: https://github.com/grpc/grpc-java
-License: Apache 2.0 - https://opensource.org/licenses/Apache-2.0
-
---------------------------------------------------------------------------------
-
-Group: io.grpc  Name: grpc-googleapis  Version: 1.71.0
-Project URL: https://github.com/grpc/grpc-java
-License: Apache 2.0 - https://opensource.org/licenses/Apache-2.0
-
---------------------------------------------------------------------------------
-
-Group: io.grpc  Name: grpc-grpclb  Version: 1.71.0
-Project URL: https://github.com/grpc/grpc-java
-License: Apache 2.0 - https://opensource.org/licenses/Apache-2.0
-
---------------------------------------------------------------------------------
-
-Group: io.grpc  Name: grpc-netty-shaded  Version: 1.71.0
-Project URL: https://github.com/grpc/grpc-java
-License: Apache 2.0 - https://opensource.org/licenses/Apache-2.0
-
---------------------------------------------------------------------------------
-
-Group: io.grpc  Name: grpc-protobuf  Version: 1.71.0
-Project URL: https://github.com/grpc/grpc-java
-License: Apache 2.0 - https://opensource.org/licenses/Apache-2.0
-
---------------------------------------------------------------------------------
-
-Group: io.grpc  Name: grpc-protobuf-lite  Version: 1.71.0
-Project URL: https://github.com/grpc/grpc-java
-License: Apache 2.0 - https://opensource.org/licenses/Apache-2.0
-
---------------------------------------------------------------------------------
-
-Group: io.grpc  Name: grpc-rls  Version: 1.71.0
-Project URL: https://github.com/grpc/grpc-java
-License: Apache 2.0 - https://opensource.org/licenses/Apache-2.0
-
---------------------------------------------------------------------------------
-
-Group: io.grpc  Name: grpc-services  Version: 1.71.0
-Project URL: https://github.com/grpc/grpc-java
-License: Apache 2.0 - https://opensource.org/licenses/Apache-2.0
-
---------------------------------------------------------------------------------
-
-Group: io.grpc  Name: grpc-stub  Version: 1.71.0
-Project URL: https://github.com/grpc/grpc-java
-License: Apache 2.0 - https://opensource.org/licenses/Apache-2.0
-
---------------------------------------------------------------------------------
-
-Group: io.grpc  Name: grpc-xds  Version: 1.71.0
-Project URL: https://github.com/grpc/grpc-java
-License: Apache 2.0 - https://opensource.org/licenses/Apache-2.0
-
---------------------------------------------------------------------------------
-
-Group: io.grpc  Name: grpc-inprocess  Version: 1.71.0
-Project URL: https://github.com/grpc/grpc-java 
-License: Apache 2.0 - https://opensource.org/licenses/Apache-2.0
-
---------------------------------------------------------------------------------
-
-Group: io.grpc  Name: grpc-opentelemetry  Version: 1.71.0
-Project URL: https://github.com/grpc/grpc-java
-License: Apache 2.0 - https://opensource.org/licenses/Apache-2.0
-
---------------------------------------------------------------------------------
-
-Group: io.grpc  Name: grpc-util  Version: 1.71.0
-Project URL: https://github.com/grpc/grpc-java
-License: Apache 2.0 - https://opensource.org/licenses/Apache-2.0
-
---------------------------------------------------------------------------------
-
-Group: io.netty  Name: netty-buffer  Version: 4.1.110.Final
-Project URL: https://netty.io/
-License: Apache License, Version 2.0 - https://www.apache.org/licenses/LICENSE-2.0
-
---------------------------------------------------------------------------------
-
-Group: io.netty  Name: netty-common  Version: 4.1.110.Final
-Project URL: https://netty.io/
-License: Apache License, Version 2.0 - https://www.apache.org/licenses/LICENSE-2.0 
-
---------------------------------------------------------------------------------
-
-Group: io.opencensus  Name: opencensus-api  Version: 0.31.1
-Project URL: https://github.com/census-instrumentation/opencensus-java
-License: The Apache License, Version 2.0 - http://www.apache.org/licenses/LICENSE-2.0.txt
-
---------------------------------------------------------------------------------
-
-Group: io.opencensus  Name: opencensus-contrib-http-util  Version: 0.31.1
-Project URL: https://github.com/census-instrumentation/opencensus-java
-License: The Apache License, Version 2.0 - http://www.apache.org/licenses/LICENSE-2.0.txt
-
---------------------------------------------------------------------------------
-
-Group: io.perfmark  Name: perfmark-api  Version: 0.27.0
-Project URL: https://github.com/perfmark/perfmark
-License: Apache 2.0 - https://opensource.org/licenses/Apache-2.0
->>>>>>> 42719ef4
 
 --------------------------------------------------------------------------------
 
@@ -1423,7 +782,50 @@
 
 --------------------------------------------------------------------------------
 
-Group: org.checkerframework  Name: checker-qual  Version: 3.48.3
+Group: org.apache.arrow  Name: arrow-format  Version: 17.0.0
+License (from POM): Apache-2.0 - https://www.apache.org/licenses/LICENSE-2.0.txt
+
+--------------------------------------------------------------------------------
+
+Group: org.apache.arrow  Name: arrow-memory-core  Version: 17.0.0
+License (from POM): Apache-2.0 - https://www.apache.org/licenses/LICENSE-2.0.txt
+
+--------------------------------------------------------------------------------
+
+Group: org.apache.arrow  Name: arrow-memory-netty  Version: 17.0.0
+License (from POM): Apache-2.0 - https://www.apache.org/licenses/LICENSE-2.0.txt
+
+--------------------------------------------------------------------------------
+
+Group: org.apache.arrow  Name: arrow-memory-netty-buffer-patch  Version: 17.0.0
+License (from POM): Apache-2.0 - https://www.apache.org/licenses/LICENSE-2.0.txt
+
+--------------------------------------------------------------------------------
+
+Group: org.apache.arrow  Name: arrow-vector  Version: 17.0.0
+License (from POM): Apache-2.0 - https://www.apache.org/licenses/LICENSE-2.0.txt
+
+--------------------------------------------------------------------------------
+
+Group: org.apache.httpcomponents  Name: httpclient  Version: 4.5.14
+Project URL (from POM): http://hc.apache.org/httpcomponents-client-ga
+License (from POM): Apache License, Version 2.0 - http://www.apache.org/licenses/LICENSE-2.0.txt
+
+--------------------------------------------------------------------------------
+
+Group: org.apache.httpcomponents  Name: httpcore  Version: 4.4.16
+Project URL (from POM): http://hc.apache.org/httpcomponents-core-ga
+License (from POM): Apache License, Version 2.0 - http://www.apache.org/licenses/LICENSE-2.0.txt
+
+--------------------------------------------------------------------------------
+
+Group: org.checkerframework  Name: checker-compat-qual  Version: 2.5.6
+Project URL (from POM): https://checkerframework.org
+License (from POM): The MIT License - http://opensource.org/licenses/MIT
+
+--------------------------------------------------------------------------------
+
+Group: org.checkerframework  Name: checker-qual  Version: 3.49.0
 Manifest License: MIT (Not packaged)
 Project URL (from POM): https://checkerframework.org/
 License (from POM): The MIT License - http://opensource.org/licenses/MIT
@@ -1431,33 +833,16 @@
 --------------------------------------------------------------------------------
 
 Group: org.codehaus.mojo  Name: animal-sniffer-annotations  Version: 1.24
-<<<<<<< HEAD
 License (from POM): MIT license - https://spdx.org/licenses/MIT.txt
 License (from POM): The Apache Software License, Version 2.0 - https://www.apache.org/licenses/LICENSE-2.0.txt
-=======
-License: MIT license
-The MIT License
-
-Copyright (c) 2009 codehaus.org.
-
-Permission is hereby granted, free of charge, to any person obtaining a copy
-of this software and associated documentation files (the "Software"), to deal
-in the Software without restriction, including without limitation the rights
-to use, copy, modify, merge, publish, distribute, sublicense, and/or sell
-copies of the Software, and to permit persons to whom the Software is
-furnished to do so, subject to the following conditions:
-
-The above copyright notice and this permission notice shall be included in
-all copies or substantial portions of the Software.
-
-THE SOFTWARE IS PROVIDED "AS IS", WITHOUT WARRANTY OF ANY KIND, EXPRESS OR
-IMPLIED, INCLUDING BUT NOT LIMITED TO THE WARRANTIES OF MERCHANTABILITY,
-FITNESS FOR A PARTICULAR PURPOSE AND NONINFRINGEMENT. IN NO EVENT SHALL THE
-AUTHORS OR COPYRIGHT HOLDERS BE LIABLE FOR ANY CLAIM, DAMAGES OR OTHER
-LIABILITY, WHETHER IN AN ACTION OF CONTRACT, TORT OR OTHERWISE, ARISING FROM,
-OUT OF OR IN CONNECTION WITH THE SOFTWARE OR THE USE OR OTHER DEALINGS IN
-THE SOFTWARE.
->>>>>>> 42719ef4
+
+--------------------------------------------------------------------------------
+
+Group: org.codehaus.woodstox  Name: stax2-api  Version: 4.2.2
+Project URL (from manifest): http://github.com/FasterXML/stax2-api
+Project URL (from POM): http://github.com/FasterXML/stax2-api
+License (from POM): The Apache Software License, Version 2.0 - http://www.apache.org/licenses/LICENSE-2.0.txt
+License (from POM): The BSD 2-Clause License - http://www.opensource.org/licenses/bsd-license.php
 
 --------------------------------------------------------------------------------
 
@@ -1467,11 +852,30 @@
 
 --------------------------------------------------------------------------------
 
-<<<<<<< HEAD
-Group: org.slf4j  Name: slf4j-api  Version: 2.0.16
+Group: org.json  Name: json  Version: 20250517
+Project URL (from POM): https://github.com/douglascrockford/JSON-java
+License (from POM): Public Domain - https://github.com/stleary/JSON-java/blob/master/LICENSE
+
+--------------------------------------------------------------------------------
+
+Group: org.jspecify  Name: jspecify  Version: 1.0.0
+Project URL (from manifest): https://jspecify.dev/docs/start-here
+Project URL (from POM): http://jspecify.org/
+License (from POM): The Apache License, Version 2.0 - http://www.apache.org/licenses/LICENSE-2.0.txt
+
+--------------------------------------------------------------------------------
+
+Group: org.slf4j  Name: slf4j-api  Version: 2.0.17
 Project URL (from manifest): http://www.slf4j.org
 Project URL (from POM): http://www.slf4j.org
-License (from POM): MIT License - http://www.opensource.org/licenses/mit-license.php
+License (from POM): MIT - https://opensource.org/license/mit
+
+--------------------------------------------------------------------------------
+
+Group: org.threeten  Name: threeten-extra  Version: 1.8.0
+Project URL (from manifest): https://www.threeten.org
+Project URL (from POM): https://www.threeten.org/threeten-extra
+License (from POM): BSD 3-clause - https://raw.githubusercontent.com/ThreeTen/threeten-extra/main/LICENSE.txt
 
 --------------------------------------------------------------------------------
 
@@ -1481,247 +885,3 @@
 License (from POM): BSD-3-Clause - https://raw.githubusercontent.com/ThreeTen/threetenbp/main/LICENSE.txt
 
 --------------------------------------------------------------------------------
-=======
-Group: org.threeten  Name: threetenbp  Version: 1.7.0
-Project URL: https://www.threeten.org/threetenbp
-License: BSD-3-Clause
-Copyright (c) 2007-present, Stephen Colebourne & Michael Nascimento Santos.
-
-All rights reserved.
-
-Redistribution and use in source and binary forms, with or without
-modification, are permitted provided that the following conditions are met:
-
-* Redistributions of source code must retain the above copyright notice,
-  this list of conditions and the following disclaimer.
-
-* Redistributions in binary form must reproduce the above copyright notice,
-  this list of conditions and the following disclaimer in the documentation
-  and/or other materials provided with the distribution.
-
-* Neither the name of JSR-310 nor the names of its contributors
-  may be used to endorse or promote products derived from this software
-  without specific prior written permission.
-
-THIS SOFTWARE IS PROVIDED BY THE COPYRIGHT HOLDERS AND CONTRIBUTORS
-"AS IS" AND ANY EXPRESS OR IMPLIED WARRANTIES, INCLUDING, BUT NOT
-LIMITED TO, THE IMPLIED WARRANTIES OF MERCHANTABILITY AND FITNESS FOR
-A PARTICULAR PURPOSE ARE DISCLAIMED. IN NO EVENT SHALL THE COPYRIGHT OWNER OR
-CONTRIBUTORS BE LIABLE FOR ANY DIRECT, INDIRECT, INCIDENTAL, SPECIAL,
-EXEMPLARY, OR CONSEQUENTIAL DAMAGES (INCLUDING, BUT NOT LIMITED TO,
-PROCUREMENT OF SUBSTITUTE GOODS OR SERVICES; LOSS OF USE, DATA, OR
-PROFITS; OR BUSINESS INTERRUPTION) HOWEVER CAUSED AND ON ANY THEORY OF
-LIABILITY, WHETHER IN CONTRACT, STRICT LIABILITY, OR TORT (INCLUDING
-NEGLIGENCE OR OTHERWISE) ARISING IN ANY WAY OUT OF THE USE OF THIS
-SOFTWARE, EVEN IF ADVISED OF THE POSSIBILITY OF SUCH DAMAGE.
-
---------------------------------------------------------------------------------
-
-Group: io.opentelemetry Name: opentelemetry-api   Version: 1.47.0
-Project URL: https://opentelemetry.io/
-License: The Apache License, Version 2.0 - http://www.apache.org/licenses/LICENSE-2.0.txt
-
---------------------------------------------------------------------------------
-
-Group: io.opentelemetry Name: opentelemetry-context   Version: 1.47.0
-Project URL: https://opentelemetry.io/
-License: The Apache License, Version 2.0 - http://www.apache.org/licenses/LICENSE-2.0.txt
-
---------------------------------------------------------------------------------
-
-Group: io.opentelemetry Name: opentelemetry-sdk   Version: 1.47.0
-Project URL: https://opentelemetry.io/
-License: The Apache License, Version 2.0 - http://www.apache.org/licenses/LICENSE-2.0.txt
-
---------------------------------------------------------------------------------
-
-Group: io.opentelemetry Name: opentelemetry-sdk-common   Version: 1.47.0
-Project URL: https://opentelemetry.io/
-License: The Apache License, Version 2.0 - http://www.apache.org/licenses/LICENSE-2.0.txt
-
---------------------------------------------------------------------------------
-
-Group: io.opentelemetry Name: opentelemetry-sdk-logs   Version: 1.47.0
-Project URL: https://opentelemetry.io/
-License: The Apache License, Version 2.0 - http://www.apache.org/licenses/LICENSE-2.0.txt
-
---------------------------------------------------------------------------------
-
-Group: io.opentelemetry Name: opentelemetry-sdk-metrics Version: 1.47.0
-Project URL: https://opentelemetry.io/
-License: The Apache License, Version 2.0 - http://www.apache.org/licenses/LICENSE-2.0.txt
-
---------------------------------------------------------------------------------
-
-Group: io.opentelemetry Name: opentelemetry-sdk-trace   Version: 1.47.0
-Project URL: https://opentelemetry.io/
-License: The Apache License, Version 2.0 - http://www.apache.org/licenses/LICENSE-2.0.txt
-
---------------------------------------------------------------------------------
-
-Group: io.opentelemetry Name: opentelemetry-sdk-extension-autoconfigure-spi   Version: 1.47.0
-Project URL: https://opentelemetry.io/
-License: The Apache License, Version 2.0 - http://www.apache.org/licenses/LICENSE-2.0.txt
-
---------------------------------------------------------------------------------
-
-Group: io.opentelemetry.contrib Name: opentelemetry-gcp-resources Version: 1.37.0-alpha
-Project URL: https://opentelemetry.io/
-License: The Apache License, Version 2.0 - http://www.apache.org/licenses/LICENSE-2.0.txt
-
---------------------------------------------------------------------------------
-
-Group: io.opentelemetry.semconv Name: opentelemetry-semconv Version: 1.27.0-alpha
-Project URL: https://opentelemetry.io/
-License: The Apache License, Version 2.0 - http://www.apache.org/licenses/LICENSE-2.0.txt
-
---------------------------------------------------------------------------------
-
-Group: org.apache.arrow  Name: arrow-format  Version: 17.0.0
-Project URL: https://github.com/apache/arrow
-License: Apache License, Version 2.0 - https://www.apache.org/licenses/LICENSE-2.0.txt
-
---------------------------------------------------------------------------------
-
-Group: org.apache.arrow  Name: arrow-memory-core  Version: 17.0.0
-Project URL: https://github.com/apache/arrow
-License: Apache License, Version 2.0 - https://www.apache.org/licenses/LICENSE-2.0.txt 
-
---------------------------------------------------------------------------------
-
-Group: org.apache.arrow  Name: arrow-memory-netty  Version: 17.0.0
-Project URL: https://github.com/apache/arrow
-License: Apache License, Version 2.0 - https://www.apache.org/licenses/LICENSE-2.0.txt
-
---------------------------------------------------------------------------------
-
-Group: org.apache.arrow  Name: arrow-vector  Version: 17.0.0
-Project URL: https://github.com/apache/arrow
-License: Apache License, Version 2.0 - https://www.apache.org/licenses/LICENSE-2.0.txt
-
---------------------------------------------------------------------------------
-
-Group: org.apache.httpcomponents  Name: httpclient  Version: 4.5.14
-Project URL: http://hc.apache.org/httpcomponents-client-ga
-License: Apache License, Version 2.0 - http://www.apache.org/licenses/LICENSE-2.0.txt
-
---------------------------------------------------------------------------------
-
-Group: org.apache.httpcomponents  Name: httpcore  Version: 4.4.16
-Project URL: http://hc.apache.org/httpcomponents-core-ga
-License: Apache License, Version 2.0 - http://www.apache.org/licenses/LICENSE-2.0.txt
-
---------------------------------------------------------------------------------
-
-Group: org.checkerframework  Name: checker-compat-qual  Version: 2.5.6
-Project URL: https://checkerframework.org
-License: The MIT License
-Permission is hereby granted, free of charge, to any person obtaining a copy
-of this software and associated documentation files (the "Software"), to deal
-in the Software without restriction, including without limitation the rights
-to use, copy, modify, merge, publish, distribute, sublicense, and/or sell
-copies of the Software, and to permit persons to whom the Software is
-furnished to do so, subject to the following conditions:
-
-The above copyright notice and this permission notice shall be included in
-all copies or substantial portions of the Software.
-
-THE SOFTWARE IS PROVIDED "AS IS", WITHOUT WARRANTY OF ANY KIND, EXPRESS OR
-IMPLIED, INCLUDING BUT NOT LIMITED TO THE WARRANTIES OF MERCHANTABILITY,
-FITNESS FOR A PARTICULAR PURPOSE AND NONINFRINGEMENT. IN NO EVENT SHALL THE
-AUTHORS OR COPYRIGHT HOLDERS BE LIABLE FOR ANY CLAIM, DAMAGES OR OTHER
-LIABILITY, WHETHER IN AN ACTION OF CONTRACT, TORT OR OTHERWISE, ARISING FROM,
-OUT OF OR IN CONNECTION WITH THE SOFTWARE OR THE USE OR OTHER DEALINGS IN
-THE SOFTWARE.
-
---------------------------------------------------------------------------------
-
-Group: org.checkerframework  Name: checker-qual  Version: 3.49.0
-Project URL: https://checkerframework.org/
-License: The MIT License
-Permission is hereby granted, free of charge, to any person obtaining a copy
-of this software and associated documentation files (the "Software"), to deal
-in the Software without restriction, including without limitation the rights
-to use, copy, modify, merge, publish, distribute, sublicense, and/or sell
-copies of the Software, and to permit persons to whom the Software is
-furnished to do so, subject to the following conditions:
-
-The above copyright notice and this permission notice shall be included in
-all copies or substantial portions of the Software.
-
-THE SOFTWARE IS PROVIDED "AS IS", WITHOUT WARRANTY OF ANY KIND, EXPRESS OR
-IMPLIED, INCLUDING BUT NOT LIMITED TO THE WARRANTIES OF MERCHANTABILITY,
-FITNESS FOR A PARTICULAR PURPOSE AND NONINFRINGEMENT. IN NO EVENT SHALL THE
-AUTHORS OR COPYRIGHT HOLDERS BE LIABLE FOR ANY CLAIM, DAMAGES OR OTHER
-LIABILITY, WHETHER IN AN ACTION OF CONTRACT, TORT OR OTHERWISE, ARISING FROM,
-OUT OF OR IN CONNECTION WITH THE SOFTWARE OR THE USE OR OTHER DEALINGS IN
-THE SOFTWARE.
-
---------------------------------------------------------------------------------
-
-Group: org.json  Name: json  Version: 20250107
-Project URL: https://github.com/douglascrockford/JSON-java
-License: Public Domain - https://github.com/stleary/JSON-java/blob/master/LICENSE
-
---------------------------------------------------------------------------------
-
-Group: org.slf4j  Name: slf4j-api  Version: 2.0.17
-Project URL: http://www.slf4j.org
-License: MIT
-Copyright (c) 2004-2025 QOS.ch
- All rights reserved.
-
- Permission is hereby granted, free  of charge, to any person obtaining
- a  copy  of this  software  and  associated  documentation files  (the
- "Software"), to  deal in  the Software without  restriction, including
- without limitation  the rights to  use, copy, modify,  merge, publish,
- distribute,  sublicense, and/or sell  copies of  the Software,  and to
- permit persons to whom the Software  is furnished to do so, subject to
- the following conditions:
-
- The  above  copyright  notice  and  this permission  notice  shall  be
- included in all copies or substantial portions of the Software.
-
- THE  SOFTWARE IS  PROVIDED  "AS  IS", WITHOUT  WARRANTY  OF ANY  KIND,
- EXPRESS OR  IMPLIED, INCLUDING  BUT NOT LIMITED  TO THE  WARRANTIES OF
- MERCHANTABILITY,    FITNESS    FOR    A   PARTICULAR    PURPOSE    AND
- NONINFRINGEMENT. IN NO EVENT SHALL THE AUTHORS OR COPYRIGHT HOLDERS BE
- LIABLE FOR ANY CLAIM, DAMAGES OR OTHER LIABILITY, WHETHER IN AN ACTION
- OF CONTRACT, TORT OR OTHERWISE,  ARISING FROM, OUT OF OR IN CONNECTION
- WITH THE SOFTWARE OR THE USE OR OTHER DEALINGS IN THE SOFTWARE.
-
---------------------------------------------------------------------------------
-
-Group: org.threeten  Name: threeten-extra  Version: 1.8.0
-Project URL: https://www.threeten.org/threeten-extra 
-License: BSD 3-clause
-Copyright (c) 2007-present, Stephen Colebourne & Michael Nascimento Santos.
-
-All rights reserved.
-
-* Redistribution and use in source and binary forms, with or without
-  modification, are permitted provided that the following conditions are met:
-
-* Redistributions of source code must retain the above copyright notice,
-  this list of conditions and the following disclaimer.
-
-* Redistributions in binary form must reproduce the above copyright notice,
-  this list of conditions and the following disclaimer in the documentation
-  and/or other materials provided with the distribution.
-
-* Neither the name of JSR-310 nor the names of its contributors
-  may be used to endorse or promote products derived from this software
-  without specific prior written permission.
-
-THIS SOFTWARE IS PROVIDED BY THE COPYRIGHT HOLDERS AND CONTRIBUTORS
-"AS IS" AND ANY EXPRESS OR IMPLIED WARRANTIES, INCLUDING, BUT NOT
-LIMITED TO, THE IMPLIED WARRANTIES OF MERCHANTABILITY AND FITNESS FOR
-A PARTICULAR PURPOSE ARE DISCLAIMED. IN NO EVENT SHALL THE COPYRIGHT OWNER OR
-CONTRIBUTORS BE LIABLE FOR ANY DIRECT, INDIRECT, INCIDENTAL, SPECIAL,
-EXEMPLARY, OR CONSEQUENTIAL DAMAGES (INCLUDING, BUT NOT LIMITED TO,
-PROCUREMENT OF SUBSTITUTE GOODS OR SERVICES; LOSS OF USE, DATA, OR
-PROFITS; OR BUSINESS INTERRUPTION) HOWEVER CAUSED AND ON ANY THEORY OF
-LIABILITY, WHETHER IN CONTRACT, STRICT LIABILITY, OR TORT (INCLUDING
-NEGLIGENCE OR OTHERWISE) ARISING IN ANY WAY OUT OF THE USE OF THIS
-SOFTWARE, EVEN IF ADVISED OF THE POSSIBILITY OF SUCH DAMAGE.
->>>>>>> 42719ef4
