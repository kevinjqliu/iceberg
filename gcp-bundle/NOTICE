
Apache Iceberg
Copyright 2017-2025 The Apache Software Foundation

This product includes software developed at
The Apache Software Foundation (http://www.apache.org/).


--------------------------------------------------------------------------------

<<<<<<< HEAD
Group: com.fasterxml.jackson.core  Name: jackson-core  Version: 2.18.2
=======
NOTICE for Group: com.fasterxml.jackson.core  Name: jackson-core  Version: 2.18.2
>>>>>>> 42719ef4

Notice: # Jackson JSON processor

Jackson is a high-performance, Free/Open Source JSON processing library.
It was originally written by Tatu Saloranta (tatu.saloranta@iki.fi), and has
been in development since 2007.
It is currently developed by a community of developers.

## Copyright

Copyright 2007-, Tatu Saloranta (tatu.saloranta@iki.fi)

## Licensing

Jackson 2.x core and extension components are licensed under Apache License 2.0
To find the details that apply to this artifact see the accompanying LICENSE file.

## Credits

A list of contributors may be found from CREDITS(-2.x) file, which is included
in some artifacts (usually source distributions); but is always available
from the source code management (SCM) system project uses.

## FastDoubleParser

<<<<<<< HEAD
jackson-core bundles a shaded copy of FastDoubleParser <https://github.com/wrandelshofer/FastDoubleParser>.
That code is available under an MIT license <https://github.com/wrandelshofer/FastDoubleParser/blob/main/LICENSE>
under the following copyright.

Copyright © 2023 Werner Randelshofer, Switzerland. MIT License.

See FastDoubleParser-NOTICE for details of other source code included in FastDoubleParser
and the licenses and copyrights that apply to that code.


--------------------------------------------------------------------------------

Group: io.grpc  Name: grpc-netty-shaded  Version: 1.69.0

Notice: The Netty Project
                            =================

Please visit the Netty web site for more information:

  * http://netty.io/

Copyright 2016 The Netty Project
=======
NOTICE for Group: io.grpc  Name: grpc-netty-shaded  Version: 1.71.0

|                           The Netty Project
|                           =================
| 
| Please visit the Netty web site for more information:
| 
|   * http://netty.io/
| 
| Copyright 2016 The Netty Project
| 
| The Netty Project licenses this file to you under the Apache License,
| version 2.0 (the "License"); you may not use this file except in compliance
| with the License. You may obtain a copy of the License at:
| 
|   http://www.apache.org/licenses/LICENSE-2.0
| 
| Unless required by applicable law or agreed to in writing, software
| distributed under the License is distributed on an "AS IS" BASIS, WITHOUT
| WARRANTIES OR CONDITIONS OF ANY KIND, either express or implied. See the
| License for the specific language governing permissions and limitations
| under the License.
| 
| -------------------------------------------------------------------------------
| This product contains a forked and modified version of Tomcat Native
| 
|   * LICENSE:
|     * license/LICENSE.tomcat-native.txt (Apache License 2.0)
|   * HOMEPAGE:
|     * http://tomcat.apache.org/native-doc/
|     * https://svn.apache.org/repos/asf/tomcat/native/
| 
| This product contains the Maven wrapper scripts from 'Maven Wrapper', that provides an easy way to ensure a user has everything necessary to run the Maven build.
| 
|   * LICENSE:
|     * license/LICENSE.mvn-wrapper.txt (Apache License 2.0)
|   * HOMEPAGE:
|     * https://github.com/takari/maven-wrapper
| 
| This product contains small piece of code to support AIX, taken from netbsd.
| 
|   * LICENSE:
|     * license/LICENSE.aix-netbsd.txt (OpenSSL License)
|   * HOMEPAGE:
|     * https://ftp.netbsd.org/pub/NetBSD/NetBSD-current/src/crypto/external/bsd/openssl/dist
| 
| 
| This product contains code from boringssl.
| 
|   * LICENSE (Combination ISC and OpenSSL license)
|     * license/LICENSE.boringssl.txt (Combination ISC and OpenSSL license)
|   * HOMEPAGE:
|     * https://boringssl.googlesource.com/boringssl/

--------------------------------------------------------------------------------

NOTICE for Group: io.grpc  Name: grpc-alts  Version: 1.71.0
NOTICE for Group: io.grpc  Name: grpc-api  Version: 1.71.0
NOTICE for Group: io.grpc  Name: grpc-auth  Version: 1.71.0
NOTICE for Group: io.grpc  Name: grpc-context  Version: 1.71.0
NOTICE for Group: io.grpc  Name: grpc-core  Version: 1.71.0
NOTICE for Group: io.grpc  Name: grpc-googleapis  Version: 1.71.0
NOTICE for Group: io.grpc  Name: grpc-grpclb  Version: 1.71.0
NOTICE for Group: io.grpc  Name: grpc-protobuf  Version: 1.71.0
NOTICE for Group: io.grpc  Name: grpc-protobuf-lite  Version: 1.71.0
NOTICE for Group: io.grpc  Name: grpc-rls  Version: 1.71.0
NOTICE for Group: io.grpc  Name: grpc-services  Version: 1.71.0
NOTICE for Group: io.grpc  Name: grpc-stub  Version: 1.71.0
NOTICE for Group: io.grpc  Name: grpc-xds  Version: 1.71.0

| Copyright 2014 The gRPC Authors
| 
| Licensed under the Apache License, Version 2.0 (the "License");
| you may not use this file except in compliance with the License.
| You may obtain a copy of the License at
| 
|     http://www.apache.org/licenses/LICENSE-2.0
| 
| Unless required by applicable law or agreed to in writing, software
| distributed under the License is distributed on an "AS IS" BASIS,
| WITHOUT WARRANTIES OR CONDITIONS OF ANY KIND, either express or implied.
| See the License for the specific language governing permissions and
| limitations under the License.
| 
| -----------------------------------------------------------------------
| 
| This product contains a modified portion of 'OkHttp', an open source
| HTTP & SPDY client for Android and Java applications, which can be obtained
| at:
| 
|   * LICENSE:
|     * okhttp/third_party/okhttp/LICENSE (Apache License 2.0)
|   * HOMEPAGE:
|     * https://github.com/square/okhttp
|   * LOCATION_IN_GRPC:
|     * okhttp/third_party/okhttp
| 
| This product contains a modified portion of 'Envoy', an open source
| cloud-native high-performance edge/middle/service proxy, which can be
| obtained at:
| 
|   * LICENSE:
|     * xds/third_party/envoy/LICENSE (Apache License 2.0)
|   * NOTICE:
|     * xds/third_party/envoy/NOTICE
|   * HOMEPAGE:
|     * https://www.envoyproxy.io
|   * LOCATION_IN_GRPC:
|     * xds/third_party/envoy
| 
| This product contains a modified portion of 'protoc-gen-validate (PGV)',
| an open source protoc plugin to generate polyglot message validators,
| which can be obtained at:
| 
|   * LICENSE:
|     * xds/third_party/protoc-gen-validate/LICENSE (Apache License 2.0)
|   * NOTICE:
|       * xds/third_party/protoc-gen-validate/NOTICE
|   * HOMEPAGE:
|     * https://github.com/envoyproxy/protoc-gen-validate
|   * LOCATION_IN_GRPC:
|     * xds/third_party/protoc-gen-validate
| 
| This product contains a modified portion of 'udpa',
| an open source universal data plane API, which can be obtained at:
| 
|   * LICENSE:
|     * xds/third_party/udpa/LICENSE (Apache License 2.0)
|   * HOMEPAGE:
|     * https://github.com/cncf/udpa
|   * LOCATION_IN_GRPC:
|     * xds/third_party/udpa
>>>>>>> 42719ef4

--------------------------------------------------------------------------------

NOTICE for Group: io.perfmark  Name: perfmark-api  Version: 0.27.0

| Copyright 2019 Google LLC
| 
| Licensed under the Apache License, Version 2.0 (the "License");
| you may not use this file except in compliance with the License.
| You may obtain a copy of the License at
| 
|     http://www.apache.org/licenses/LICENSE-2.0
| 
| Unless required by applicable law or agreed to in writing, software
| distributed under the License is distributed on an "AS IS" BASIS,
| WITHOUT WARRANTIES OR CONDITIONS OF ANY KIND, either express or implied.
| See the License for the specific language governing permissions and
| limitations under the License.
| 
| -----------------------------------------------------------------------
| 
| This product contains a modified portion of 'Catapult', an open source
| Trace Event viewer for Chome, Linux, and Android applications, which can 
| be obtained at:
| 
|   * LICENSE:
|     * traceviewer/src/main/resources/io/perfmark/traceviewer/third_party/catapult/LICENSE (New BSD License)
|   * HOMEPAGE:
|     * https://github.com/catapult-project/catapult
| 
| This product contains a modified portion of 'Polymer', a library for Web
| Components, which can be obtained at:
|   * LICENSE:
|     * traceviewer/src/main/resources/io/perfmark/traceviewer/third_party/polymer/LICENSE (New BSD License)
|   * HOMEPAGE:
|     * https://github.com/Polymer/polymer
| 
| 
| This product contains a modified portion of 'ASM', an open source
| Java Bytecode library, which can be obtained at:
| 
|   * LICENSE:
|     * agent/src/main/resources/io/perfmark/agent/third_party/asm/LICENSE (BSD style License)
|   * HOMEPAGE:
|     * https://asm.ow2.io/

--------------------------------------------------------------------------------

NOTICE for Group: org.conscrypt  Name: conscrypt-openjdk-uber  Version: 2.5.2

| Copyright 2016 The Android Open Source Project
| 
| Licensed under the Apache License, Version 2.0 (the "License");
| you may not use this file except in compliance with the License.
| You may obtain a copy of the License at
| 
|      http://www.apache.org/licenses/LICENSE-2.0
| 
| Unless required by applicable law or agreed to in writing, software
| distributed under the License is distributed on an "AS IS" BASIS,
| WITHOUT WARRANTIES OR CONDITIONS OF ANY KIND, either express or implied.
| See the License for the specific language governing permissions and
| limitations under the License.
| 
| -----------------------------------------------------------------------
| This product contains a modified portion of `Netty`, a configurable network
| stack in Java, which can be obtained at:
| 
|   * LICENSE:
|     * licenses/LICENSE.netty.txt (Apache License 2.0)
|   * HOMEPAGE:
|     * http://netty.io/
| 
| This product contains a modified portion of `Apache Harmony`, modular Java runtime,
| which can be obtained at:
| 
|   * LICENSE:
|     * licenses/LICENSE.harmony.txt (Apache License 2.0)
|   * HOMEPAGE:
|     * https://harmony.apache.org/
--------------------------------------------------------------------------------

NOTICE for Group: com.fasterxml.jackson.datatype  Name: jackson-datatype-jsr310  Version: 2.18.2

| # Jackson JSON processor
|
| Jackson is a high-performance, Free/Open Source JSON processing library.
| It was originally written by Tatu Saloranta (tatu.saloranta@iki.fi), and has
| been in development since 2007.
| It is currently developed by a community of developers.
| ## Licensing
|
| Jackson components are licensed under Apache (Software) License, version 2.0,
| as per accompanying LICENSE file.
| ## Credits
|
| A list of contributors may be found from CREDITS file, which is included
| in some artifacts (usually source distributions);
| but is always available
| from the source code management (SCM) system project uses.

--------------------------------------------------------------------------------

NOTICE for Group: com.fasterxml.jackson.core  Name: jackson-annotations  Version: 2.18.2
NOTICE for Group: com.fasterxml.jackson.core  Name: jackson-databind  Version: 2.18.2

| # Jackson JSON processor
|
| Jackson is a high-performance, Free/Open Source JSON processing library.
| It was originally written by Tatu Saloranta (tatu.saloranta@iki.fi), and has
| been in development since 2007.
| It is currently developed by a community of developers.
| ## Copyright
|
| Copyright 2007-, Tatu Saloranta (tatu.saloranta@iki.fi)
|
| ## Licensing
|
| Jackson 2.x core and extension components are licensed under Apache License 2.0
| To find the details that apply to this artifact see the accompanying LICENSE file.
| ## Credits
|
| A list of contributors may be found from CREDITS(-2.x) file, which is included
| in some artifacts (usually source distributions);
| but is always available
| from the source code management (SCM) system project uses.

--------------------------------------------------------------------------------

NOTICE for Group: com.google.escapevelocity Name: escapevelocity Version: 0.9

<<<<<<< HEAD
  * LICENSE (Combination ISC and OpenSSL license)
    * license/LICENSE.boringssl.txt (Combination ISC and OpenSSL license)
  * HOMEPAGE:
    * https://boringssl.googlesource.com/boringssl/


--------------------------------------------------------------------------------

Group: commons-codec  Name: commons-codec  Version: 1.17.1

Notice: Apache Commons Codec
Copyright 2002-2024 The Apache Software Foundation

This product includes software developed at
The Apache Software Foundation (https://www.apache.org/).


--------------------------------------------------------------------------------
=======
| Apache Velocity
|
| Copyright (C) 2000-2007 The Apache Software Foundation
|
| This product includes software developed at
| The Apache Software Foundation (http://www.apache.org/).
>>>>>>> 42719ef4
<|MERGE_RESOLUTION|>--- conflicted
+++ resolved
@@ -8,11 +8,31 @@
 
 --------------------------------------------------------------------------------
 
-<<<<<<< HEAD
+Group: org.apache.arrow  Name: arrow-memory-netty  Version: 17.0.0
+
+Notice: Arrow Memory - Netty
+Copyright 2023 The Apache Software Foundation
+
+
+This product includes software developed at
+The Apache Software Foundation (http://www.apache.org/).
+
+
+--------------------------------------------------------------------------------
+
+Group: org.apache.arrow  Name: arrow-vector  Version: 17.0.0
+
+Notice: Arrow Vectors
+Copyright 2023 The Apache Software Foundation
+
+
+This product includes software developed at
+The Apache Software Foundation (http://www.apache.org/).
+
+
+--------------------------------------------------------------------------------
+
 Group: com.fasterxml.jackson.core  Name: jackson-core  Version: 2.18.2
-=======
-NOTICE for Group: com.fasterxml.jackson.core  Name: jackson-core  Version: 2.18.2
->>>>>>> 42719ef4
 
 Notice: # Jackson JSON processor
 
@@ -38,7 +58,6 @@
 
 ## FastDoubleParser
 
-<<<<<<< HEAD
 jackson-core bundles a shaded copy of FastDoubleParser <https://github.com/wrandelshofer/FastDoubleParser>.
 That code is available under an MIT license <https://github.com/wrandelshofer/FastDoubleParser/blob/main/LICENSE>
 under the following copyright.
@@ -51,7 +70,115 @@
 
 --------------------------------------------------------------------------------
 
-Group: io.grpc  Name: grpc-netty-shaded  Version: 1.69.0
+Group: com.fasterxml.jackson.datatype  Name: jackson-datatype-jsr310  Version: 2.18.2
+
+Notice: # Jackson JSON processor
+
+Jackson is a high-performance, Free/Open Source JSON processing library.
+It was originally written by Tatu Saloranta (tatu.saloranta@iki.fi), and has
+been in development since 2007.
+It is currently developed by a community of developers.
+
+## Licensing
+
+Jackson components are licensed under Apache (Software) License, version 2.0,
+as per accompanying LICENSE file.
+
+## Credits
+
+A list of contributors may be found from CREDITS file, which is included
+in some artifacts (usually source distributions); but is always available
+from the source code management (SCM) system project uses.
+
+
+--------------------------------------------------------------------------------
+
+Group: org.apache.arrow  Name: arrow-memory-core  Version: 17.0.0
+
+Notice: Arrow Memory - Core
+Copyright 2023 The Apache Software Foundation
+
+
+This product includes software developed at
+The Apache Software Foundation (http://www.apache.org/).
+
+
+--------------------------------------------------------------------------------
+
+Group: org.apache.httpcomponents  Name: httpcore  Version: 4.4.16
+
+Notice: Apache HttpCore
+Copyright 2005-2022 The Apache Software Foundation
+
+This product includes software developed at
+The Apache Software Foundation (http://www.apache.org/).
+
+
+--------------------------------------------------------------------------------
+
+Group: commons-codec  Name: commons-codec  Version: 1.18.0
+
+Notice: Apache Commons Codec
+Copyright 2002-2025 The Apache Software Foundation
+
+This product includes software developed at
+The Apache Software Foundation (https://www.apache.org/).
+
+
+--------------------------------------------------------------------------------
+
+Group: com.fasterxml.jackson.core  Name: jackson-annotations  Version: 2.18.2
+Group: com.fasterxml.jackson.core  Name: jackson-databind  Version: 2.18.2
+
+Notice: # Jackson JSON processor
+
+Jackson is a high-performance, Free/Open Source JSON processing library.
+It was originally written by Tatu Saloranta (tatu.saloranta@iki.fi), and has
+been in development since 2007.
+It is currently developed by a community of developers.
+
+## Copyright
+
+Copyright 2007-, Tatu Saloranta (tatu.saloranta@iki.fi)
+
+## Licensing
+
+Jackson 2.x core and extension components are licensed under Apache License 2.0
+To find the details that apply to this artifact see the accompanying LICENSE file.
+
+## Credits
+
+A list of contributors may be found from CREDITS(-2.x) file, which is included
+in some artifacts (usually source distributions); but is always available
+from the source code management (SCM) system project uses.
+
+
+--------------------------------------------------------------------------------
+
+Group: org.apache.arrow  Name: arrow-memory-netty-buffer-patch  Version: 17.0.0
+
+Notice: Arrow Memory - Netty Buffer
+Copyright 2023 The Apache Software Foundation
+
+
+This product includes software developed at
+The Apache Software Foundation (http://www.apache.org/).
+
+
+--------------------------------------------------------------------------------
+
+Group: org.apache.httpcomponents  Name: httpclient  Version: 4.5.14
+
+Notice: Apache HttpClient
+Copyright 1999-2022 The Apache Software Foundation
+
+This product includes software developed at
+The Apache Software Foundation (http://www.apache.org/).
+
+
+--------------------------------------------------------------------------------
+
+Group: io.grpc  Name: grpc-netty-shaded  Version: 1.76.0
 
 Notice: The Netty Project
                             =================
@@ -61,272 +188,45 @@
   * http://netty.io/
 
 Copyright 2016 The Netty Project
-=======
-NOTICE for Group: io.grpc  Name: grpc-netty-shaded  Version: 1.71.0
-
-|                           The Netty Project
-|                           =================
-| 
-| Please visit the Netty web site for more information:
-| 
-|   * http://netty.io/
-| 
-| Copyright 2016 The Netty Project
-| 
-| The Netty Project licenses this file to you under the Apache License,
-| version 2.0 (the "License"); you may not use this file except in compliance
-| with the License. You may obtain a copy of the License at:
-| 
-|   http://www.apache.org/licenses/LICENSE-2.0
-| 
-| Unless required by applicable law or agreed to in writing, software
-| distributed under the License is distributed on an "AS IS" BASIS, WITHOUT
-| WARRANTIES OR CONDITIONS OF ANY KIND, either express or implied. See the
-| License for the specific language governing permissions and limitations
-| under the License.
-| 
-| -------------------------------------------------------------------------------
-| This product contains a forked and modified version of Tomcat Native
-| 
-|   * LICENSE:
-|     * license/LICENSE.tomcat-native.txt (Apache License 2.0)
-|   * HOMEPAGE:
-|     * http://tomcat.apache.org/native-doc/
-|     * https://svn.apache.org/repos/asf/tomcat/native/
-| 
-| This product contains the Maven wrapper scripts from 'Maven Wrapper', that provides an easy way to ensure a user has everything necessary to run the Maven build.
-| 
-|   * LICENSE:
-|     * license/LICENSE.mvn-wrapper.txt (Apache License 2.0)
-|   * HOMEPAGE:
-|     * https://github.com/takari/maven-wrapper
-| 
-| This product contains small piece of code to support AIX, taken from netbsd.
-| 
-|   * LICENSE:
-|     * license/LICENSE.aix-netbsd.txt (OpenSSL License)
-|   * HOMEPAGE:
-|     * https://ftp.netbsd.org/pub/NetBSD/NetBSD-current/src/crypto/external/bsd/openssl/dist
-| 
-| 
-| This product contains code from boringssl.
-| 
-|   * LICENSE (Combination ISC and OpenSSL license)
-|     * license/LICENSE.boringssl.txt (Combination ISC and OpenSSL license)
-|   * HOMEPAGE:
-|     * https://boringssl.googlesource.com/boringssl/
-
---------------------------------------------------------------------------------
-
-NOTICE for Group: io.grpc  Name: grpc-alts  Version: 1.71.0
-NOTICE for Group: io.grpc  Name: grpc-api  Version: 1.71.0
-NOTICE for Group: io.grpc  Name: grpc-auth  Version: 1.71.0
-NOTICE for Group: io.grpc  Name: grpc-context  Version: 1.71.0
-NOTICE for Group: io.grpc  Name: grpc-core  Version: 1.71.0
-NOTICE for Group: io.grpc  Name: grpc-googleapis  Version: 1.71.0
-NOTICE for Group: io.grpc  Name: grpc-grpclb  Version: 1.71.0
-NOTICE for Group: io.grpc  Name: grpc-protobuf  Version: 1.71.0
-NOTICE for Group: io.grpc  Name: grpc-protobuf-lite  Version: 1.71.0
-NOTICE for Group: io.grpc  Name: grpc-rls  Version: 1.71.0
-NOTICE for Group: io.grpc  Name: grpc-services  Version: 1.71.0
-NOTICE for Group: io.grpc  Name: grpc-stub  Version: 1.71.0
-NOTICE for Group: io.grpc  Name: grpc-xds  Version: 1.71.0
-
-| Copyright 2014 The gRPC Authors
-| 
-| Licensed under the Apache License, Version 2.0 (the "License");
-| you may not use this file except in compliance with the License.
-| You may obtain a copy of the License at
-| 
-|     http://www.apache.org/licenses/LICENSE-2.0
-| 
-| Unless required by applicable law or agreed to in writing, software
-| distributed under the License is distributed on an "AS IS" BASIS,
-| WITHOUT WARRANTIES OR CONDITIONS OF ANY KIND, either express or implied.
-| See the License for the specific language governing permissions and
-| limitations under the License.
-| 
-| -----------------------------------------------------------------------
-| 
-| This product contains a modified portion of 'OkHttp', an open source
-| HTTP & SPDY client for Android and Java applications, which can be obtained
-| at:
-| 
-|   * LICENSE:
-|     * okhttp/third_party/okhttp/LICENSE (Apache License 2.0)
-|   * HOMEPAGE:
-|     * https://github.com/square/okhttp
-|   * LOCATION_IN_GRPC:
-|     * okhttp/third_party/okhttp
-| 
-| This product contains a modified portion of 'Envoy', an open source
-| cloud-native high-performance edge/middle/service proxy, which can be
-| obtained at:
-| 
-|   * LICENSE:
-|     * xds/third_party/envoy/LICENSE (Apache License 2.0)
-|   * NOTICE:
-|     * xds/third_party/envoy/NOTICE
-|   * HOMEPAGE:
-|     * https://www.envoyproxy.io
-|   * LOCATION_IN_GRPC:
-|     * xds/third_party/envoy
-| 
-| This product contains a modified portion of 'protoc-gen-validate (PGV)',
-| an open source protoc plugin to generate polyglot message validators,
-| which can be obtained at:
-| 
-|   * LICENSE:
-|     * xds/third_party/protoc-gen-validate/LICENSE (Apache License 2.0)
-|   * NOTICE:
-|       * xds/third_party/protoc-gen-validate/NOTICE
-|   * HOMEPAGE:
-|     * https://github.com/envoyproxy/protoc-gen-validate
-|   * LOCATION_IN_GRPC:
-|     * xds/third_party/protoc-gen-validate
-| 
-| This product contains a modified portion of 'udpa',
-| an open source universal data plane API, which can be obtained at:
-| 
-|   * LICENSE:
-|     * xds/third_party/udpa/LICENSE (Apache License 2.0)
-|   * HOMEPAGE:
-|     * https://github.com/cncf/udpa
-|   * LOCATION_IN_GRPC:
-|     * xds/third_party/udpa
->>>>>>> 42719ef4
-
---------------------------------------------------------------------------------
-
-NOTICE for Group: io.perfmark  Name: perfmark-api  Version: 0.27.0
-
-| Copyright 2019 Google LLC
-| 
-| Licensed under the Apache License, Version 2.0 (the "License");
-| you may not use this file except in compliance with the License.
-| You may obtain a copy of the License at
-| 
-|     http://www.apache.org/licenses/LICENSE-2.0
-| 
-| Unless required by applicable law or agreed to in writing, software
-| distributed under the License is distributed on an "AS IS" BASIS,
-| WITHOUT WARRANTIES OR CONDITIONS OF ANY KIND, either express or implied.
-| See the License for the specific language governing permissions and
-| limitations under the License.
-| 
-| -----------------------------------------------------------------------
-| 
-| This product contains a modified portion of 'Catapult', an open source
-| Trace Event viewer for Chome, Linux, and Android applications, which can 
-| be obtained at:
-| 
-|   * LICENSE:
-|     * traceviewer/src/main/resources/io/perfmark/traceviewer/third_party/catapult/LICENSE (New BSD License)
-|   * HOMEPAGE:
-|     * https://github.com/catapult-project/catapult
-| 
-| This product contains a modified portion of 'Polymer', a library for Web
-| Components, which can be obtained at:
-|   * LICENSE:
-|     * traceviewer/src/main/resources/io/perfmark/traceviewer/third_party/polymer/LICENSE (New BSD License)
-|   * HOMEPAGE:
-|     * https://github.com/Polymer/polymer
-| 
-| 
-| This product contains a modified portion of 'ASM', an open source
-| Java Bytecode library, which can be obtained at:
-| 
-|   * LICENSE:
-|     * agent/src/main/resources/io/perfmark/agent/third_party/asm/LICENSE (BSD style License)
-|   * HOMEPAGE:
-|     * https://asm.ow2.io/
-
---------------------------------------------------------------------------------
-
-NOTICE for Group: org.conscrypt  Name: conscrypt-openjdk-uber  Version: 2.5.2
-
-| Copyright 2016 The Android Open Source Project
-| 
-| Licensed under the Apache License, Version 2.0 (the "License");
-| you may not use this file except in compliance with the License.
-| You may obtain a copy of the License at
-| 
-|      http://www.apache.org/licenses/LICENSE-2.0
-| 
-| Unless required by applicable law or agreed to in writing, software
-| distributed under the License is distributed on an "AS IS" BASIS,
-| WITHOUT WARRANTIES OR CONDITIONS OF ANY KIND, either express or implied.
-| See the License for the specific language governing permissions and
-| limitations under the License.
-| 
-| -----------------------------------------------------------------------
-| This product contains a modified portion of `Netty`, a configurable network
-| stack in Java, which can be obtained at:
-| 
-|   * LICENSE:
-|     * licenses/LICENSE.netty.txt (Apache License 2.0)
-|   * HOMEPAGE:
-|     * http://netty.io/
-| 
-| This product contains a modified portion of `Apache Harmony`, modular Java runtime,
-| which can be obtained at:
-| 
-|   * LICENSE:
-|     * licenses/LICENSE.harmony.txt (Apache License 2.0)
-|   * HOMEPAGE:
-|     * https://harmony.apache.org/
---------------------------------------------------------------------------------
-
-NOTICE for Group: com.fasterxml.jackson.datatype  Name: jackson-datatype-jsr310  Version: 2.18.2
-
-| # Jackson JSON processor
-|
-| Jackson is a high-performance, Free/Open Source JSON processing library.
-| It was originally written by Tatu Saloranta (tatu.saloranta@iki.fi), and has
-| been in development since 2007.
-| It is currently developed by a community of developers.
-| ## Licensing
-|
-| Jackson components are licensed under Apache (Software) License, version 2.0,
-| as per accompanying LICENSE file.
-| ## Credits
-|
-| A list of contributors may be found from CREDITS file, which is included
-| in some artifacts (usually source distributions);
-| but is always available
-| from the source code management (SCM) system project uses.
-
---------------------------------------------------------------------------------
-
-NOTICE for Group: com.fasterxml.jackson.core  Name: jackson-annotations  Version: 2.18.2
-NOTICE for Group: com.fasterxml.jackson.core  Name: jackson-databind  Version: 2.18.2
-
-| # Jackson JSON processor
-|
-| Jackson is a high-performance, Free/Open Source JSON processing library.
-| It was originally written by Tatu Saloranta (tatu.saloranta@iki.fi), and has
-| been in development since 2007.
-| It is currently developed by a community of developers.
-| ## Copyright
-|
-| Copyright 2007-, Tatu Saloranta (tatu.saloranta@iki.fi)
-|
-| ## Licensing
-|
-| Jackson 2.x core and extension components are licensed under Apache License 2.0
-| To find the details that apply to this artifact see the accompanying LICENSE file.
-| ## Credits
-|
-| A list of contributors may be found from CREDITS(-2.x) file, which is included
-| in some artifacts (usually source distributions);
-| but is always available
-| from the source code management (SCM) system project uses.
-
---------------------------------------------------------------------------------
-
-NOTICE for Group: com.google.escapevelocity Name: escapevelocity Version: 0.9
-
-<<<<<<< HEAD
+
+The Netty Project licenses this file to you under the Apache License,
+version 2.0 (the "License"); you may not use this file except in compliance
+with the License. You may obtain a copy of the License at:
+
+  http://www.apache.org/licenses/LICENSE-2.0
+
+Unless required by applicable law or agreed to in writing, software
+distributed under the License is distributed on an "AS IS" BASIS, WITHOUT
+WARRANTIES OR CONDITIONS OF ANY KIND, either express or implied. See the
+License for the specific language governing permissions and limitations
+under the License.
+
+-------------------------------------------------------------------------------
+This product contains a forked and modified version of Tomcat Native
+
+  * LICENSE:
+    * license/LICENSE.tomcat-native.txt (Apache License 2.0)
+  * HOMEPAGE:
+    * http://tomcat.apache.org/native-doc/
+    * https://svn.apache.org/repos/asf/tomcat/native/
+
+This product contains the Maven wrapper scripts from 'Maven Wrapper', that provides an easy way to ensure a user has everything necessary to run the Maven build.
+
+  * LICENSE:
+    * license/LICENSE.mvn-wrapper.txt (Apache License 2.0)
+  * HOMEPAGE:
+    * https://github.com/takari/maven-wrapper
+
+This product contains small piece of code to support AIX, taken from netbsd.
+
+  * LICENSE:
+    * license/LICENSE.aix-netbsd.txt (OpenSSL License)
+  * HOMEPAGE:
+    * https://ftp.netbsd.org/pub/NetBSD/NetBSD-current/src/crypto/external/bsd/openssl/dist
+
+
+This product contains code from boringssl.
+
   * LICENSE (Combination ISC and OpenSSL license)
     * license/LICENSE.boringssl.txt (Combination ISC and OpenSSL license)
   * HOMEPAGE:
@@ -335,21 +235,41 @@
 
 --------------------------------------------------------------------------------
 
-Group: commons-codec  Name: commons-codec  Version: 1.17.1
-
-Notice: Apache Commons Codec
-Copyright 2002-2024 The Apache Software Foundation
-
-This product includes software developed at
-The Apache Software Foundation (https://www.apache.org/).
-
-
---------------------------------------------------------------------------------
-=======
-| Apache Velocity
-|
-| Copyright (C) 2000-2007 The Apache Software Foundation
-|
-| This product includes software developed at
-| The Apache Software Foundation (http://www.apache.org/).
->>>>>>> 42719ef4
+Group: org.apache.arrow  Name: arrow-format  Version: 17.0.0
+
+Notice: Arrow Format
+Copyright 2023 The Apache Software Foundation
+
+
+This product includes software developed at
+The Apache Software Foundation (http://www.apache.org/).
+
+
+--------------------------------------------------------------------------------
+
+Group: com.fasterxml.jackson.dataformat  Name: jackson-dataformat-xml  Version: 2.18.2
+
+Notice: # Jackson JSON processor
+
+Jackson is a high-performance, Free/Open Source JSON processing library.
+It was originally written by Tatu Saloranta (tatu.saloranta@iki.fi), and has
+been in development since 2007.
+It is currently developed by a community of developers.
+
+## Copyright
+
+Copyright 2007-, Tatu Saloranta (tatu.saloranta@iki.fi)
+
+## Licensing
+
+Jackson components are licensed under Apache (Software) License, version 2.0,
+as per accompanying LICENSE file.
+
+## Credits
+
+A list of contributors may be found from CREDITS file, which is included
+in some artifacts (usually source distributions); but is always available
+from the source code management (SCM) system project uses.
+
+
+--------------------------------------------------------------------------------
